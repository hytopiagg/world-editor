# HYTOPIA World Editor - 3D Voxel Game Building Tool

<p align="center">
<img width="500" alt="HYTOPIA World Editor - 3D Voxel Builder Interface" src="https://github.com/user-attachments/assets/b3ca4a7c-cdfc-41c6-a35c-445735dfe837" />
</p>

## About HYTOPIA World Editor

The HYTOPIA World Editor is a powerful 3D voxel building tool available at [https://build.hytopia.com](https://build.hytopia.com). Similar to Minecraft's creative mode but designed specifically for HYTOPIA, our editor allows you to create immersive 3D worlds using voxel blocks, custom textures, and interactive elements.

This repository is open-sourced to enable community contributions. We encourage you to fork this repository and submit new features or bug fixes via pull requests. All accepted pull requests will be deployed to [https://build.hytopia.com](https://build.hytopia.com) for the community to use.

### Key Features

-   Intuitive 3D voxel building interface
-   Block/GLTF placement and manipulation tools
-   Custom texture support
-   AI generation (textures & structures)
-   Automatic terrain generation
-   Minecraft 1.21 map conversion
-   Persistent data
-   Map import and export

## Get Paid To Add Features And Fix Bugs! (OFFICIAL PAID BOUNTY SYSTEM)

Bounties are requests for bug fixes, refactors, or feature additions that meet certain criteria and are submitted as a pull request. The HYTOPIA team will review your PR relative to the bounty you're submitting it for, and if your PR is accepted, the designated bounty for the request will be awarded.

Additionally! If you have found a bug, issue with the world editor, or believe a specific feature would be valuable, you can [submit it via a Github issue here](https://github.com/hytopiagg/world-editor/issues).

If your issue, request or bug is escalated by our team to become a bounty, you will be included in the official bounty issue, and receive 10% of the total bounty amount after you or another developer submits a pull request we deem acceptable to fulfill the bounty. That means, if a bounty is escalated and has a $500 reward, you as the submitter would receive $50, the developer whos PR is accepted for the bounty would receive $500. Bounty payments are distributed by the HYTOPIA team via PayPal.

[You can find a list of available bug, feature and refactor bounties that will be paid to the first participant to submit an accepted PR here](https://github.com/hytopiagg/world-editor/labels/BOUNTY)

## Getting Started

### Prerequisites

-   [Bun](https://bun.sh/) installed on your system
-   Basic knowledge of React and TypeScript
-   Understanding of 3D concepts and voxel-based building

## Available Scripts

In the project directory, you can run:

### `bun start`

Runs the app in the development mode.\
Open [http://localhost:3000](http://localhost:3000) to view it in your browser.

The page will reload when you make changes.\
You may also see any lint errors in the console.

### `bun test`

Launches the test runner in the interactive watch mode.

### `bun run build`

Builds the app for production to the `build` folder.\
It correctly bundles React in production mode and optimizes the build for the best performance.

The build is minified and the filenames include the hashes.\
Your app is ready to be deployed!

### `bun run eject`

**Note: this is a one-way operation. Once you `eject`, you can't go back!**

If you aren't satisfied with the build tool and configuration choices, you can `eject` at any time. This command will remove the single build dependency from your project.

Instead, it will copy all the configuration files and the transitive dependencies (webpack, Babel, ESLint, etc) right into your project so you have full control over them. All of the commands except `eject` will still work, but they will point to the copied scripts so you can tweak them. At this point you're on your own.

You don't have to ever use `eject`. The curated feature set is suitable for small and middle deployments, and you shouldn't feel obligated to use this feature.

<<<<<<< HEAD
## Desktop App (Electron)

The HYTOPIA World Editor is also available as a desktop app powered by Electron for improved performance, native windowing and GPU acceleration.

### Download

-   macOS, Windows, Linux builds are generated with `electron-builder`. Until automated releases are set up, build locally using the commands below.

### Development

-   Install dependencies: `bun install` (or `npm install`)
-   Start the desktop app in dev mode:
    -   `bun run electron:dev`
    -   This runs the web app at `http://localhost:3000` and launches Electron to load it.

### Production build

-   Build the web bundle for Electron (file:// safe paths):
    -   `bun run build:electron`
-   Create distributables:
    -   `bun run electron:dist`
    -   Outputs installers in the `dist/` directory for your OS.

### Notes

-   The desktop build sets `PUBLIC_URL=./` so assets resolve under `file://`.
-   Web Workers created via `new URL('...worker.js', import.meta.url)` continue to function under Electron.
-   External links open in your default browser from the Electron app.
=======
## Block Manifest System

The editor uses a block manifest system to ensure stable block IDs across deployments. This prevents existing builds from breaking when new blocks are added.

### How It Works

- **Block Manifest File**: Located at `src/js/blocks/block-manifest.json`, this file maps block names to their stable IDs
- **Stable IDs**: Default blocks maintain their IDs even when new blocks are added
- **Baseline Commit**: The manifest is based on commit `0a88ccc511213ad550d47d915b0bf71acdfed1a7` to ensure all blocks that existed at that point have stable IDs
- **New Blocks**: When new blocks are discovered, they're assigned IDs starting from the highest ID in the manifest + 1
- **Warnings**: The system will warn you in the console if new blocks are found that aren't in the manifest

### Initial Setup

The manifest was generated from commit `0a88ccc511213ad550d47d915b0bf71acdfed1a7` to establish the baseline. To regenerate from a different commit:

```bash
node scripts/generate-manifest-from-commit.js <commit-hash>
```

This script will:
- Checkout blocks from the specified commit
- Generate manifest with IDs 1-N for those blocks
- Restore current blocks
- Extend the manifest with any new blocks found in current state

### Updating the Manifest

When you add new block textures to `public/assets/blocks/`, run:

```bash
node scripts/update-block-manifest.js
```

This script will:
- Discover all blocks in the assets directory
- Add any new blocks to the manifest with appropriate IDs (starting from the highest existing ID + 1)
- Remove blocks that no longer exist
- Sort the manifest by ID for readability

### Adding New Blocks

1. Add your block texture files to `public/assets/blocks/`
2. Run `node scripts/update-block-manifest.js` to update the manifest
3. Commit both the new block files and the updated manifest

This ensures that:
- Existing builds continue to work (their block IDs don't change)
- New blocks get stable IDs that won't shift
- The manifest serves as documentation of all available blocks
>>>>>>> 65fc9939

## Related Links

-   [HYTOPIA Official Website](https://hytopia.com)
-   [Community Discord](https://discord.gg/hytopia)
-   [Development Blog](https://blog.hytopia.com)

## Keywords

voxel editor, 3D world builder, HYTOPIA, Minecraft alternative, game development tool, voxel game, 3D modeling, world creation, game design, voxel art

---

© 2025 HYTOPIA. All rights reserved.<|MERGE_RESOLUTION|>--- conflicted
+++ resolved
@@ -73,7 +73,6 @@
 
 You don't have to ever use `eject`. The curated feature set is suitable for small and middle deployments, and you shouldn't feel obligated to use this feature.
 
-<<<<<<< HEAD
 ## Desktop App (Electron)
 
 The HYTOPIA World Editor is also available as a desktop app powered by Electron for improved performance, native windowing and GPU acceleration.
@@ -102,7 +101,6 @@
 -   The desktop build sets `PUBLIC_URL=./` so assets resolve under `file://`.
 -   Web Workers created via `new URL('...worker.js', import.meta.url)` continue to function under Electron.
 -   External links open in your default browser from the Electron app.
-=======
 ## Block Manifest System
 
 The editor uses a block manifest system to ensure stable block IDs across deployments. This prevents existing builds from breaking when new blocks are added.
@@ -153,7 +151,6 @@
 - Existing builds continue to work (their block IDs don't change)
 - New blocks get stable IDs that won't shift
 - The manifest serves as documentation of all available blocks
->>>>>>> 65fc9939
 
 ## Related Links
 
