--- conflicted
+++ resolved
@@ -77,7 +77,6 @@
         "autoprefixer": "^10.4.21",
         "eslint": "^8",
         "postcss": "^8.5.6",
-<<<<<<< HEAD
         "tailwindcss": "^3.4.17",
         "concurrently": "^9.1.0",
         "cross-env": "^7.0.3",
@@ -86,6 +85,10 @@
         "electron-builder": "^25.1.8",
         "electron-is-dev": "^3.0.1",
         "wait-on": "^7.2.0"
+    },
+    "engines": {
+        "node": ">=18.0.0",
+        "npm": ">=9.0.0"
     },
     "main": "electron/main.js",
     "build": {
@@ -152,12 +155,5 @@
                 "repo": "desktop-releases"
             }
         ]
-=======
-        "tailwindcss": "^3.4.17"
-    },
-    "engines": {
-        "node": ">=18.0.0",
-        "npm": ">=9.0.0"
->>>>>>> 65fc9939
     }
 }