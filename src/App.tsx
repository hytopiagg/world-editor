import { defaultTheme, Provider } from "@adobe/react-spectrum";
import { Canvas } from "@react-three/fiber";
import { saveAs } from "file-saver";
import JSZip from "jszip";
import { useCallback, useEffect, useRef, useState } from "react";
import { Vector3 } from 'three';
import "./css/App.css";
import { cameraManager } from "./js/Camera";
import { IS_UNDER_CONSTRUCTION, version } from "./js/Constants";
import EnvironmentBuilder, { environmentModels } from "./js/EnvironmentBuilder";
import TerrainBuilder from "./js/TerrainBuilder";
import { BlockToolOptions } from "./js/components/BlockToolOptions";
import BlockToolsSidebar, {
    refreshBlockTools,
} from "./js/components/BlockToolsSidebar";
import GlobalLoadingScreen from "./js/components/GlobalLoadingScreen";
import QuickTips from './js/components/QuickTips';
import TextureGenerationModal from "./js/components/TextureGenerationModal";
import SelectionDimensionsTip from "./js/components/SelectionDimensionsTip";
import ToolBar from "./js/components/ToolBar";
import UnderConstruction from "./js/components/UnderConstruction";
import ProjectHome from "./js/components/ProjectHome";
import {
    blockTypes,
    getCustomBlocks,
    processCustomBlock,
    removeCustomBlock,
    updateCustomBlockName,
} from "./js/managers/BlockTypesManager";
import { DatabaseManager, STORES } from "./js/managers/DatabaseManager";
import { loadingManager } from "./js/managers/LoadingManager";
import UndoRedoManager from "./js/managers/UndoRedoManager";
import PhysicsManager from './js/physics/PhysicsManager';
import { detectGPU, getOptimalContextAttributes } from "./js/utils/GPUDetection";
import { updateChunkSystemCamera, processChunkRenderQueue, getChunkSystem } from "./js/chunks/TerrainBuilderIntegration";
import { createPlaceholderBlob, dataURLtoBlob } from "./js/utils/blobUtils";
import { isElectronRuntime } from './js/utils/env';
import { getHytopiaBlocks } from "./js/utils/minecraft/BlockMapper";

function App() {
    // Project state
    // Always start at Project Home; don't auto-open last project
    const [projectId, setProjectId] = useState<string | null>(null);
    useEffect(() => {
        console.log('[App] projectId effect', { projectId });
        if (projectId) {
            console.log('[App] setCurrentProjectId', { projectId });
            DatabaseManager.setCurrentProjectId(projectId);
        }
    }, [projectId]);
    const handleSwitchProject = async () => {
        try {
            const shouldSave = window.confirm("Switch projects? Save current project before switching?");
            if (shouldSave) {
                try {
                    if (terrainBuilderRef.current) {
                        await terrainBuilderRef.current.saveTerrainManually();
                        const url = await generateWorldThumbnail();
                        if (url) {
                            const pid = DatabaseManager.getCurrentProjectId();
                            await DatabaseManager.saveProjectThumbnail(pid, url);
                        }
                    }
                    if (environmentBuilderRef.current) {
                        await environmentBuilderRef.current.updateLocalStorage();
                    }
                } catch (_) { }
            }
        } finally {
            try { localStorage.removeItem("CURRENT_PROJECT_ID"); } catch (_) { }
            setProjectId(null);
            // Ensure DB manager does not keep stale project context
            try { DatabaseManager.setCurrentProjectId(null as any); } catch (_) { }
        }
    };
    const undoRedoManagerRef = useRef(null);
    const [currentBlockType, setCurrentBlockType] = useState(blockTypes[0]);
    const [mode, setMode] = useState("add");
    const [axisLockEnabled, setAxisLockEnabled] = useState(false);
    const [cameraReset, setCameraReset] = useState(false);
    const [placementSize, setPlacementSize] = useState("single");
    const [activeTab, setActiveTab] = useState("blocks");
    const [pageIsLoaded, setPageIsLoaded] = useState(false);
    const [scene, setScene] = useState(null);
    const [totalEnvironmentObjects, setTotalEnvironmentObjects] = useState(0);
    const [currentPreviewPosition, setCurrentPreviewPosition] = useState(null);
    const environmentBuilderRef = useRef(null);
    const terrainBuilderRef = useRef(null);
    const [placementSettings, setPlacementSettings] = useState({
        randomScale: false,
        randomRotation: false,
        minScale: 0.5,
        maxScale: 1.5,
        minRotation: 0,
        maxRotation: 360,
        scale: 1.0,
        rotation: 0,
        snapToGrid: true,
    });
    const [saveStatus, setSaveStatus] = useState<'idle' | 'saving' | 'complete'>('idle');
    const [isTextureModalOpen, setIsTextureModalOpen] = useState(false);
    const [isAIComponentsActive, setIsAIComponentsActive] = useState(false);
    const [showBlockSidebar, setShowBlockSidebar] = useState(true);
    const [showOptionsPanel, setShowOptionsPanel] = useState(true);
    const [showToolbar, setShowToolbar] = useState(true);
    const [isCompactMode, setIsCompactMode] = useState(true);
    const [showCrosshair, setShowCrosshair] = useState(cameraManager.isPointerLocked);
    const [cameraPosition, setCameraPosition] = useState(null);
    const [playerModeEnabled, setPlayerModeEnabled] = useState(false);
    const physicsRef = useRef<PhysicsManager | null>(null);
    const cameraAngle = 0;
    const gridSize = 5000;

    // Initialize GPU detection and optimized context attributes
    const gpuInfo = detectGPU();
    const contextAttributes = getOptimalContextAttributes(gpuInfo);

    useEffect(() => {
        if (terrainBuilderRef.current) {
            terrainBuilderRef.current.updateGridSize(gridSize);
        }
    }, [gridSize, terrainBuilderRef.current?.updateGridSize]);

    // Capture a thumbnail from a reset camera angle, then restore camera
    const generateWorldThumbnail = async (): Promise<string | null> => {
        try {
            const container = document.querySelector('.canvas-container') as HTMLElement | null;
            const canvas: any = (container && container.querySelector('canvas')) || null;
            if (!canvas || typeof canvas.toDataURL !== 'function') return null;
            const prev = cameraManager.getCameraState?.() || null;
            let prevJson: string | null = null;
            try { prevJson = prev ? JSON.stringify(prev) : null; } catch (_) { prevJson = null; }
            // Hide preview/highlight UI while capturing
            let oldPreviewVisible: boolean | undefined;
            try {
                const tb = terrainBuilderRef.current;
                if (tb && tb.previewPositionRef !== undefined) {
                    oldPreviewVisible = (window as any).__WE_PREVIEW_VISIBLE__;
                    (window as any).__WE_PREVIEW_VISIBLE__ = false;
                }
            } catch (_) { }
            try { cameraManager.resetCamera?.(); } catch (_) { }
            try {
                updateChunkSystemCamera((cameraManager as any).camera);
                console.info('[Thumb] Camera reset + bound for thumbnail', { hasContainer: !!container, foundCanvas: !!canvas });
            } catch (e) { console.warn('[Thumb] Failed to bind camera', e); }
            try { if (getChunkSystem()) { processChunkRenderQueue(); } } catch (e) { console.warn('[Thumb] Failed to process render queue', e); }
            await new Promise((res) => requestAnimationFrame(() => requestAnimationFrame(res)));
            const url = canvas.toDataURL('image/jpeg', 0.9);
            if (prevJson) {
                try {
                    localStorage.setItem('cameraState', prevJson);
                    cameraManager.loadSavedState?.();
                    cameraManager.saveState?.();
                } catch (_) { }
            }
            // Restore preview visibility
            try { (window as any).__WE_PREVIEW_VISIBLE__ = oldPreviewVisible; } catch (_) { }
            return url;
        } catch (_) { return null; }
    };

    // Load and apply saved skybox when page is loaded (one time only)
    useEffect(() => {
        if (!projectId || !pageIsLoaded) return;

        const loadSavedSkybox = async () => {
            // Add a small delay to ensure terrain builder is ready
            await new Promise(resolve => setTimeout(resolve, 1000));

            if (terrainBuilderRef.current?.changeSkybox) {
                try {
                    const savedSkybox = await DatabaseManager.getData(STORES.SETTINGS, `project:${DatabaseManager.getCurrentProjectId()}:selectedSkybox`);
                    if (typeof savedSkybox === 'string') {
                        console.log("Applying saved skybox on app startup:", savedSkybox);
                        terrainBuilderRef.current.changeSkybox(savedSkybox);
                    }
                    // Also apply saved lighting settings (ambient and directional)
                    try {
                        type LightSettings = { color?: string; intensity?: number };
                        const amb = (await DatabaseManager.getData(STORES.SETTINGS, `project:${DatabaseManager.getCurrentProjectId()}:ambientLight`)) as LightSettings | null;
                        if (amb && (typeof amb.color === 'string' || typeof amb.intensity === 'number') && terrainBuilderRef.current?.setAmbientLight) {
                            terrainBuilderRef.current.setAmbientLight({
                                color: typeof amb.color === 'string' ? amb.color : undefined,
                                intensity: typeof amb.intensity === 'number' ? amb.intensity : undefined,
                            });
                        }
                    } catch (e) {
                        // noop
                    }
                    try {
                        type LightSettings = { color?: string; intensity?: number };
                        const dir = (await DatabaseManager.getData(STORES.SETTINGS, `project:${DatabaseManager.getCurrentProjectId()}:directionalLight`)) as LightSettings | null;
                        if (dir && (typeof dir.color === 'string' || typeof dir.intensity === 'number') && terrainBuilderRef.current?.setDirectionalLight) {
                            terrainBuilderRef.current.setDirectionalLight({
                                color: typeof dir.color === 'string' ? dir.color : undefined,
                                intensity: typeof dir.intensity === 'number' ? dir.intensity : undefined,
                            });
                        }
                    } catch (e) {
                        // noop
                    }
                } catch (error) {
                    console.error("Error loading saved skybox:", error);
                }
            }
        };

        loadSavedSkybox();
    }, [pageIsLoaded, projectId]); // re-apply per-project

    useEffect(() => {
        if (!projectId) return; // Only load these once a project is open
        const loadAppSettings = async () => {
            try {
                const savedCompactMode = await DatabaseManager.getData(STORES.SETTINGS, "compactMode");
                if (savedCompactMode === false) {
                    setIsCompactMode(false);
                }

                const savedPointerLockMode = await DatabaseManager.getData(STORES.SETTINGS, "pointerLockMode");
                if (typeof savedPointerLockMode === "boolean") {
                    cameraManager.isPointerUnlockedMode = savedPointerLockMode;
                }

                const savedSensitivity = await DatabaseManager.getData(STORES.SETTINGS, "cameraSensitivity");
                if (typeof savedSensitivity === "number") {
                    cameraManager.setPointerSensitivity(savedSensitivity);
                }
            } catch (error) {
                console.error("Error loading app settings:", error);
            }

            const savedBlockId = localStorage.getItem("selectedBlock");
            if (savedBlockId) {
                const blockId = parseInt(savedBlockId);
                if (blockId < 200) {
                    const block = [...blockTypes, ...getCustomBlocks()].find(
                        (b) => b.id === blockId
                    );
                    if (block) {
                        setCurrentBlockType(block);
                        setActiveTab("blocks");
                    }
                } else {
                    if (environmentModels && environmentModels.length > 0) {
                        const envModel = environmentModels.find(
                            (m) => m.id === blockId
                        );
                        if (envModel) {
                            setCurrentBlockType({
                                ...envModel,
                                isEnvironment: true,
                            });
                            setActiveTab("models");
                        }
                    }
                }
            }
        };

        if (!pageIsLoaded && projectId) {
            loadingManager.showLoading();
        }

        if (pageIsLoaded) {
            loadAppSettings();
        }
    }, [pageIsLoaded, projectId]);

    // When switching projects or returning Home, reset flags/state and clear any global player-mode leftovers
    useEffect(() => {
        if (!projectId) {
            try { loadingManager.forceHideAll(); } catch (_) { }
            setPageIsLoaded(false);
            // Drop refs so new Canvas mounts cleanly next time
            try { (terrainBuilderRef as any).current = null; } catch (_) { }
            try { (environmentBuilderRef as any).current = null; } catch (_) { }
            // Clear physics/player globals when leaving project
            try { delete (window as any).__WE_PHYSICS__; } catch (_) { }
        } else {
            setPageIsLoaded(false);
            // Also clear tool/undo state to prevent stale bindings
            try { (undoRedoManagerRef as any).current = null; } catch (_) { }
            // Ensure orbit controls are enabled on entry; clear player-mode globals
            try {
                delete (window as any).__WE_PHYSICS__;
                delete (window as any).__WE_PLAYER_MESH__;
                delete (window as any).__WE_PLAYER_MIXER__;
                delete (window as any).__WE_PLAYER_ANIMS__;
                (window as any).__WE_CAM_KEYS__ = { left: false, right: false, up: false, down: false };
                cameraManager.setInputDisabled(false);
            } catch (_) { }
        }
    }, [projectId]);

    useEffect(() => {
        const handleKeyDown = async (e) => {
            if ((e.ctrlKey || e.metaKey) && e.key === "s") {
                e.preventDefault();

                setSaveStatus('saving');

                try {
                    if (terrainBuilderRef.current) {
                        await terrainBuilderRef.current.saveTerrainManually();
                        const url = await generateWorldThumbnail();
                        if (url) {
                            const pid = DatabaseManager.getCurrentProjectId();
                            await DatabaseManager.saveProjectThumbnail(pid, url);
                        }
                    }

                    if (environmentBuilderRef.current) {
                        await environmentBuilderRef.current.updateLocalStorage();
                    }
                } finally {
                    setSaveStatus('complete');
                    setTimeout(() => setSaveStatus('idle'), 2000);
                }
            }
        };

        window.addEventListener("keydown", handleKeyDown);
        return () => window.removeEventListener("keydown", handleKeyDown);
    }, []);

    useEffect(() => {
        const disableTabbing = (e) => {
            if (e.key === "Tab") {
                e.preventDefault();
            }
        };

        window.addEventListener("keydown", disableTabbing);

        return () => {
            window.removeEventListener("keydown", disableTabbing);
        };
    }, []);

    useEffect(() => {
        console.log("App: undoRedoManagerRef initialized");

        return () => {
            console.log(
                "App: component unmounting, undoRedoManagerRef:",
                undoRedoManagerRef.current
            );
        };
    }, []);

    useEffect(() => {
        if (undoRedoManagerRef.current) {
            console.log("App: undoRedoManagerRef.current updated:", {
                exists: !!undoRedoManagerRef.current,
                hasCurrentProp:
                    undoRedoManagerRef.current &&
                    "current" in undoRedoManagerRef.current,
                hasSaveUndo:
                    undoRedoManagerRef.current &&
                    typeof undoRedoManagerRef.current.saveUndo === "function",
                saveUndoType:
                    undoRedoManagerRef.current &&
                    typeof undoRedoManagerRef.current.saveUndo,
            });
        }
    }, [undoRedoManagerRef.current]);

    useEffect(() => {
        if (!projectId) return; // Only initialize when a project is open
        DatabaseManager.saveData(STORES.UNDO, "states", []);
        DatabaseManager.saveData(STORES.REDO, "states", []);
    }, [projectId]);

    useEffect(() => {
        // Poll pointer lock state to update crosshair visibility
        const crosshairInterval = setInterval(() => {
            setShowCrosshair(cameraManager.isPointerLocked);
        }, 100);
        return () => clearInterval(crosshairInterval);
    }, []);

    useEffect(() => {
        const shouldDefocus = (el: HTMLElement | null) => {
            if (!el) return false;
            const tag = el.tagName;
            if (tag === "BUTTON") return true;
            if (tag === "INPUT") {
                const input = el as HTMLInputElement;
                return input.type === "range" || input.type === "checkbox";
            }
            return false;
        };

        const defocusHandler = (e: Event) => {
            const target = e.target as HTMLElement | null;
            if (shouldDefocus(target)) {
                // Use a micro-delay so default click behaviour executes first
                setTimeout(() => target?.blur(), 0);
            }
        };

        window.addEventListener("click", defocusHandler, true);
        window.addEventListener("focusin", defocusHandler, true);

        return () => {
            window.removeEventListener("click", defocusHandler, true);
            window.removeEventListener("focusin", defocusHandler, true);
        };
    }, []);

    // Removed: TerrainBuilder ref call to setCurrentBlockType (not an imperative handle)
    // useEffect(() => {
    //     if (terrainBuilderRef.current)
    //         terrainBuilderRef.current.setCurrentBlockType(currentBlockType);
    // }, [currentBlockType]);

    // Initialize physics manager lazy when toggled on
    const ensurePhysics = () => {
        if (!physicsRef.current) {
            physicsRef.current = new PhysicsManager({ gravity: { x: 0, y: -32, z: 0 }, tickRate: 60 });
        }
        return physicsRef.current!;
    };

    useEffect(() => {
        if (!playerModeEnabled) {
            return;
        }
        const stateObj = (window as any).__WE_INPUT_STATE__ || { state: {} };
        (window as any).__WE_INPUT_STATE__ = stateObj;
        const allowed: Record<string, boolean> = { w: true, a: true, s: true, d: true, sp: true, sh: true, c: true };
        const mapKey = (e: KeyboardEvent): string | null => {
            const k = e.key.toLowerCase();
            if (k === ' ') return 'sp';
            if (k === 'shift') return 'sh';
            if (k === 'w' || k === 'a' || k === 's' || k === 'd' || k === 'c') return k;
            return null;
        };
        const onKeyDown = (e: KeyboardEvent) => {
            const k = mapKey(e);
            if (!k || !allowed[k]) return;
            stateObj.state[k] = true;
        };
        const onKeyUp = (e: KeyboardEvent) => {
            const k = mapKey(e);
            if (!k || !allowed[k]) return;
            stateObj.state[k] = false;
        };
        window.addEventListener('keydown', onKeyDown);
        window.addEventListener('keyup', onKeyUp);
        return () => {
            window.removeEventListener('keydown', onKeyDown);
            window.removeEventListener('keyup', onKeyUp);
        };
    }, [playerModeEnabled]);

    const togglePlayerMode = () => {
        const next = !playerModeEnabled;
        setPlayerModeEnabled(next);
        try {
            cameraManager.setInputDisabled(next);
        } catch (_) { }
        if (next) {
            const physics = ensurePhysics();
            (window as any).__WE_PHYSICS__ = physics;
            (window as any).__WE_INPUT_STATE__ = (window as any).__WE_INPUT_STATE__ || { state: {} };
            // Initialize player-mode camera globals so first entry works without an arrow key press
            (window as any).__WE_CAM_KEYS__ = (window as any).__WE_CAM_KEYS__ || { left: false, right: false, up: false, down: false };
            (window as any).__WE_CAM_OFFSET_RADIUS__ = (window as any).__WE_CAM_OFFSET_RADIUS__ ?? 8.0;
            (window as any).__WE_CAM_OFFSET_HEIGHT__ = (window as any).__WE_CAM_OFFSET_HEIGHT__ ?? 3.0;
            // Let TerrainBuilder compute yaw from camera on first animate tick; provide fallback here
            (window as any).__WE_CAM_OFFSET_YAW__ = (window as any).__WE_CAM_OFFSET_YAW__ ?? (cameraManager.camera?.rotation?.y || 0);
            // No pointer lock
            physics.ready().then(() => {
                physics.addFlatGround(4000, -0.5);
                const pos = cameraPosition ?? { x: 0, y: 10, z: 0 } as any;
                physics.createOrResetPlayer(new Vector3(pos.x ?? 0, pos.y ?? 10, pos.z ?? 0));
            });
        } else {
            try { delete (window as any).__WE_PHYSICS__; } catch (_) { }
            // Despawn player glTF
            try {
                const scene: any = (window as any).__WE_SCENE__;
                const mesh: any = (window as any).__WE_PLAYER_MESH__;
                if (scene && mesh) { scene.remove(mesh); }
                (window as any).__WE_PLAYER_MESH__ = undefined;
                (window as any).__WE_PLAYER_MIXER__ = undefined;
                (window as any).__WE_PLAYER_ANIMS__ = undefined;
                (window as any).__WE_PLAYER_ACTIVE__ = undefined;
            } catch (_) { }
            // No pointer lock exit
        }
    };

    const handleToggleCompactMode = async () => {
        const newCompactValue = !isCompactMode;
        setIsCompactMode(newCompactValue);
        try {
            await DatabaseManager.saveData(STORES.SETTINGS, "compactMode", newCompactValue);
            console.log("Compact mode setting saved:", newCompactValue);
        } catch (error) {
            console.error("Error saving compact mode setting:", error);
        }
    };

    const LoadingScreen = () => (
        <div className="loading-screen">
            <img
                src={"assets/img/hytopia_logo_white.png"}
                alt="Hytopia Logo"
                className="loading-logo"
            />
            <div className="loading-spinner"></div>
            <div className="loading-text">
                <i>Loading...</i>
            </div>
            <div className="version-text">HYTOPIA Map Builder v{version}</div>
        </div>
    );

    const handleTextureReady = async (faceTextures, textureName) => {
        console.log(
            "Texture ready:",
            textureName,
            "Face Count:",
            Object.keys(faceTextures).length
        );
        try {
            const faceMap = {
                top: "+y",
                bottom: "-y",
                left: "-x",
                right: "+x",
                front: "+z",
                back: "-z",
            };

            const newBlockData = {
                name:
                    textureName
                        .replace(/[^a-zA-Z0-9_\-\s]/g, "")
                        .replace(/\s+/g, "_") || "custom_texture",
                textureUri: faceTextures.all || faceTextures.top || null,
                sideTextures: {},
                isCustom: true,
                isMultiTexture: false,
            };

            let hasSpecificFaces = false;
            for (const face in faceTextures) {
                if (face !== "all" && faceTextures[face] && faceMap[face]) {
                    const coordinateKey = faceMap[face];
                    newBlockData.sideTextures[coordinateKey] =
                        faceTextures[face];
                    hasSpecificFaces = true;
                }
            }

            if (!hasSpecificFaces && faceTextures.all) {
                newBlockData.sideTextures["+y"] = faceTextures.all;
            } else if (
                hasSpecificFaces &&
                !newBlockData.sideTextures["+y"] &&
                newBlockData.textureUri
            ) {
                newBlockData.sideTextures["+y"] = newBlockData.textureUri;
            }

            newBlockData.isMultiTexture = hasSpecificFaces;

            if (!newBlockData.textureUri && hasSpecificFaces) {
                newBlockData.textureUri = newBlockData.sideTextures["+y"];
            }

            console.log("Processing block data:", newBlockData);

            await processCustomBlock(newBlockData);
            console.log("Custom block processed:", newBlockData.name);

            try {
                const updatedCustomBlocks = getCustomBlocks();
                await DatabaseManager.saveData(
                    STORES.CUSTOM_BLOCKS,
                    "blocks",
                    updatedCustomBlocks
                );
                console.log(
                    "[App] Saved updated custom blocks to DB after texture generation."
                );
            } catch (dbError) {
                console.error(
                    "[App] Error saving custom blocks after texture generation:",
                    dbError
                );
            }

            refreshBlockTools();
        } catch (error) {
            console.error("Error processing generated texture:", error);
        }
    };

    const handleGetAvailableBlocks = useCallback(() => {
        try {
            return getHytopiaBlocks();
        } catch (error) {
            console.error("Error getting Hytopia blocks:", error);
            return [];
        }
    }, []);

    const handleGetAvailableEntities = useCallback(() => {
        try {
            return environmentModels.map(model => ({
                name: model.name,
                displayName: model.name
                    .split("-")
                    .map(part => part.charAt(0).toUpperCase() + part.slice(1))
                    .join(" "),
                modelUrl: model.modelUrl
            }));
        } catch (error) {
            console.error("Error getting available entities:", error);
            return [];
        }
    }, []);

    const handleLoadAISchematic = useCallback((schematic) => {
        console.log("App: Loading AI schematic and activating tool", schematic);
        terrainBuilderRef.current?.activateTool("schematic", schematic);
    }, []);

    const handleUpdateBlockName = async (blockId: number, newName: string) => {
        console.log(`App: Updating block ${blockId} name to ${newName}`);
        try {
            const success = await updateCustomBlockName(blockId, newName);
            if (!success) {
                throw new Error("BlockTypesManager failed to update name.");
            }
            const updatedBlocks = getCustomBlocks();
            await DatabaseManager.saveData(STORES.CUSTOM_BLOCKS, 'blocks', updatedBlocks);

            if (currentBlockType?.id === blockId) {
                setCurrentBlockType(prev => ({ ...prev, name: newName }));
            }
            refreshBlockTools();
            console.log(`App: Block ${blockId} renamed successfully.`);
        } catch (error) {
            console.error("App: Error updating block name:", error);
            alert(`Failed to rename block: ${error.message || "Unknown error"}`);
            throw error;
        }
    };

    const handleDownloadBlock = async (blockType: any) => {
        if (!blockType) return;
        console.log("App: Downloading block:", blockType.name);
        const zip = new JSZip();
        const faceKeys = ["+x", "-x", "+y", "-y", "+z", "-z"];
        const textures = blockType.sideTextures || {};
        const mainTexture = blockType.textureUri;
        let hasError = false;

        for (const key of faceKeys) {
            const dataUrl = textures[key] || mainTexture;
            let blob: Blob | null = null;

            if (dataUrl && dataUrl.startsWith('data:image')) {
                blob = dataURLtoBlob(dataUrl);
            } else if (dataUrl && (dataUrl.startsWith('./') || dataUrl.startsWith('/'))) {
                try {
                    const response = await fetch(dataUrl);
                    if (response.ok) {
                        blob = await response.blob();
                    } else {
                        console.warn(`Failed to fetch texture ${key} from path ${dataUrl}, status: ${response.status}`);
                    }
                } catch (fetchError) {
                    console.error(`Error fetching texture from ${dataUrl}:`, fetchError);
                }
            }

            if (!blob) {
                console.warn(`Missing texture ${key} for ${blockType.name}, using placeholder.`);
                try {
                    blob = await createPlaceholderBlob();
                    if (!blob) {
                        console.error(`Placeholder failed for ${key}, skipping.`);
                        hasError = true; continue;
                    }
                } catch (placeholderError) {
                    console.error(`Error creating placeholder for ${key}:`, placeholderError);
                    hasError = true; continue;
                }
            }
            const fileName = `${key}.png`;
            zip.file(fileName, blob);
        }
        if (hasError) alert("Warning: Some textures missing/invalid; placeholders used or skipped. Check console.");
        try {
            const zipBlob = await zip.generateAsync({ type: "blob" });
            saveAs(zipBlob, `${blockType.name}.zip`);
            console.log(`App: Downloaded ${blockType.name}.zip`);
        } catch (err) {
            console.error("App: Error saving zip:", err);
            alert("Failed to save zip. See console.");
        }
    };

    const handleDeleteBlock = async (blockType: any) => {
        if (!blockType || !blockType.isCustom) return;
        const confirmMessage = `Deleting "${blockType.name}" (ID: ${blockType.id}) cannot be undone. Instances of this block in the world will be lost. Are you sure?`;
        if (window.confirm(confirmMessage)) {
            console.log("App: Deleting block:", blockType.name);
            try {
                removeCustomBlock(blockType.id);
                const updatedBlocks = getCustomBlocks();
                await DatabaseManager.saveData(STORES.CUSTOM_BLOCKS, 'blocks', updatedBlocks);
                console.log("App: Updated custom blocks in DB after deletion.");
                const errorId = 0;
                const currentTerrain = await DatabaseManager.getData(STORES.TERRAIN, "current") || {};
                let blocksReplaced = 0;
                const newTerrain = Object.entries(currentTerrain).reduce((acc, [pos, id]) => {
                    if (id === blockType.id) {
                        acc[pos] = errorId; blocksReplaced++;
                    } else {
                        acc[pos] = id;
                    }
                    return acc;
                }, {});
                if (blocksReplaced > 0) {
                    console.log(`App: Replacing ${blocksReplaced} instances of deleted block ${blockType.id} with ID ${errorId}.`);
                    await DatabaseManager.saveData(STORES.TERRAIN, "current", newTerrain);
                    terrainBuilderRef.current?.buildUpdateTerrain();
                    console.log("App: Triggered terrain update.");
                } else {
                    console.log("App: No instances found.");
                }
                refreshBlockTools();
                if (currentBlockType?.id === blockType.id) {
                    console.log("App: Resetting selected block type.");
                    setCurrentBlockType(blockTypes[0]);
                    setActiveTab('blocks');
                    localStorage.setItem("selectedBlock", blockTypes[0].id.toString());
                }
                console.log(`App: Block ${blockType.name} deleted.`);
            } catch (error) {
                console.error("App: Error deleting block:", error);
                alert(`Failed to delete block: ${error.message}`);
            }
        }
    };

    return (
        <Provider theme={defaultTheme}>
            <div className="App">
                {!projectId && (
                    <ProjectHome onOpen={(id) => { try { DatabaseManager.setCurrentProjectId(id); } catch (_) { } setProjectId(id); }} />
                )}
                {IS_UNDER_CONSTRUCTION && <UnderConstruction />}

                {projectId && !pageIsLoaded && <LoadingScreen />}

                <GlobalLoadingScreen />

<<<<<<< HEAD
                {/* Show QuickTips only on web (not Electron) and after initial load */}
                {!isElectronRuntime() && pageIsLoaded && <QuickTips />}
=======
                {/* Live selection dimensions tip */}
                <SelectionDimensionsTip />
>>>>>>> 65fc9939

                {projectId && (
                    <UndoRedoManager
                        ref={undoRedoManagerRef}
                        terrainBuilderRef={terrainBuilderRef}
                        environmentBuilderRef={environmentBuilderRef}
                    />
                )}

                {projectId && showBlockSidebar && (
                    <BlockToolsSidebar
                        isCompactMode={isCompactMode}
                        onOpenTextureModal={() => setIsTextureModalOpen(true)}
                        terrainBuilderRef={terrainBuilderRef}
                        activeTab={activeTab}
                        onLoadSchematicFromHistory={handleLoadAISchematic}
                        setActiveTab={setActiveTab}
                        setCurrentBlockType={setCurrentBlockType}
                        environmentBuilder={environmentBuilderRef.current}
                        onPlacementSettingsChange={setPlacementSettings}
                        setPlacementSize={setPlacementSize}
                    />
                )}

                {projectId && showOptionsPanel && (
                    <BlockToolOptions
                        totalEnvironmentObjects={totalEnvironmentObjects}
                        terrainBuilderRef={terrainBuilderRef}
                        onResetCamera={() => setCameraReset(prev => !prev)}
                        onToggleSidebar={() => setShowBlockSidebar(prev => !prev)}
                        onToggleOptions={() => setShowOptionsPanel(prev => !prev)}
                        onToggleToolbar={() => setShowToolbar(prev => !prev)}
                        activeTab={activeTab}
                        selectedBlock={currentBlockType}
                        onUpdateBlockName={handleUpdateBlockName}
                        onDownloadBlock={handleDownloadBlock}
                        onDeleteBlock={handleDeleteBlock}
                        placementSettings={placementSettings}
                        onPlacementSettingsChange={setPlacementSettings}
                        isCompactMode={isCompactMode}
                        onToggleCompactMode={handleToggleCompactMode}
                        showAIComponents={isAIComponentsActive}
                        getAvailableBlocks={handleGetAvailableBlocks}
                        getAvailableEntities={handleGetAvailableEntities}
                        loadAISchematic={handleLoadAISchematic}
                    />
                )}

                {projectId && (
                    <TextureGenerationModal
                        isOpen={isTextureModalOpen}
                        onClose={() => setIsTextureModalOpen(false)}
                        onTextureReady={handleTextureReady}
                    />
                )}

                {projectId && <div className="vignette-gradient"></div>}

                {projectId && saveStatus !== 'idle' && (
                    <div
                        style={{
                            position: "fixed",
                            bottom: "80px",
                            left: "50%",
                            transform: "translateX(-50%)",
                            backgroundColor: "rgba(0, 0, 0, 0.8)",
                            color: "white",
                            padding: "8px 16px",
                            borderRadius: "4px",
                            zIndex: 9999,
                            display: "flex",
                            alignItems: "center",
                            gap: "8px",
                            boxShadow: "0 2px 10px rgba(0, 0, 0, 0.3)",
                            fontFamily: "Arial, sans-serif",
                            fontSize: "14px",
                            fontWeight: "bold",
                            pointerEvents: "none",
                        }}
                    >
                        {saveStatus === 'saving' ? (
                            <>
                                <div
                                    style={{
                                        width: "16px",
                                        height: "16px",
                                        borderRadius: "50%",
                                        border: "3px solid rgba(255, 255, 255, 0.3)",
                                        borderTopColor: "white",
                                        animation: "spin 1s linear infinite",
                                    }}
                                />
                                Saving...
                            </>
                        ) : (
                            <>
                                <div
                                    style={{
                                        width: "16px",
                                        height: "16px",
                                        display: 'flex',
                                        alignItems: 'center',
                                        justifyContent: 'center'
                                    }}
                                >
                                    ✓
                                </div>
                                Save complete!
                            </>
                        )}
                    </div>
                )}

                {projectId && (
                    <Canvas
                        key={projectId}
                        shadows
                        className="canvas-container"
                        gl={contextAttributes}
                        camera={{ fov: 75, near: 0.1, far: 1000 }}
                    >
                        <TerrainBuilder
                            key={`tb-${projectId}`}
                            isInputDisabled={isTextureModalOpen}
                            ref={terrainBuilderRef}
                            currentBlockType={currentBlockType}
                            setCurrentBlockType={setCurrentBlockType}
                            mode={mode}
                            axisLockEnabled={axisLockEnabled}
                            placementSize={placementSize}
                            cameraReset={cameraReset}
                            cameraAngle={cameraAngle}
                            setPageIsLoaded={setPageIsLoaded}
                            onSceneReady={(sceneObject) => { console.log('[App] onSceneReady'); setScene(sceneObject); }}
                            gridSize={gridSize}
                            environmentBuilderRef={environmentBuilderRef}
                            previewPositionToAppJS={setCurrentPreviewPosition}
                            undoRedoManager={undoRedoManagerRef}
                            customBlocks={getCustomBlocks()}
                            snapToGrid={placementSettings.snapToGrid}
                            onCameraPositionChange={setCameraPosition}
                        />
                        <EnvironmentBuilder
                            key={`eb-${projectId}`}
                            ref={environmentBuilderRef}
                            scene={scene}
                            projectId={projectId}
                            currentBlockType={currentBlockType}
                            onTotalObjectsChange={setTotalEnvironmentObjects}
                            placementSize={placementSize}
                            previewPositionFromAppJS={currentPreviewPosition}
                            placementSettings={placementSettings}
                            onPlacementSettingsChange={setPlacementSettings}
                            undoRedoManager={undoRedoManagerRef}
                            terrainBuilderRef={terrainBuilderRef}
                            cameraPosition={cameraPosition}
                        />
                    </Canvas>
                )}

                {/* Desktop app CTA removed in favor of QuickTips when on web */}

                {projectId && showToolbar && (
                    <ToolBar
                        terrainBuilderRef={terrainBuilderRef}
                        environmentBuilderRef={environmentBuilderRef}
                        mode={mode}
                        handleModeChange={setMode}
                        axisLockEnabled={axisLockEnabled}
                        setAxisLockEnabled={setAxisLockEnabled}
                        placementSize={placementSize}
                        setPlacementSize={setPlacementSize}
                        undoRedoManager={undoRedoManagerRef}
                        currentBlockType={currentBlockType}
                        onOpenTextureModal={() => setIsTextureModalOpen(true)}
                        toggleAIComponents={() => setIsAIComponentsActive((v) => !v)}
                        isAIComponentsActive={isAIComponentsActive}
                        setIsSaving={setSaveStatus}
                        activeTab={activeTab}
                        playerModeEnabled={playerModeEnabled}
                        onTogglePlayerMode={togglePlayerMode}
                        onSwitchProject={handleSwitchProject}
                    />
                )}

                {/* Crosshair visible while pointer is locked */}
                {projectId && showCrosshair && !cameraManager.isPointerUnlockedMode && (
                    <div
                        style={{
                            position: "fixed",
                            top: "50%",
                            left: "50%",
                            transform: "translate(-50%, -50%)",
                            width: "20px",
                            height: "20px",
                            pointerEvents: "none",
                            zIndex: 10000,
                        }}
                    >
                        <div
                            style={{
                                position: "absolute",
                                left: "50%",
                                top: "0",
                                width: "2px",
                                height: "100%",
                                background: "#ffffff",
                                transform: "translateX(-50%)",
                            }}
                        />
                        <div
                            style={{
                                position: "absolute",
                                top: "50%",
                                left: "0",
                                width: "100%",
                                height: "2px",
                                background: "#ffffff",
                                transform: "translateY(-50%)",
                            }}
                        />
                    </div>
                )}

                {/* <button
                    className="toolbar-button"
                    onClick={async () => await DatabaseManager.clearDatabase()}
                    title="Clear Database"
                    style={{
                        position: "absolute",
                        bottom: "10px",
                        left: "10px",
                    }}
                >
                    <FaDatabase />
                </button> */}
            </div>
        </Provider>
    );
}

export default App;<|MERGE_RESOLUTION|>--- conflicted
+++ resolved
@@ -765,13 +765,10 @@
 
                 <GlobalLoadingScreen />
 
-<<<<<<< HEAD
+                {/* Live selection dimensions tip */}
+                <SelectionDimensionsTip />
                 {/* Show QuickTips only on web (not Electron) and after initial load */}
                 {!isElectronRuntime() && pageIsLoaded && <QuickTips />}
-=======
-                {/* Live selection dimensions tip */}
-                <SelectionDimensionsTip />
->>>>>>> 65fc9939
 
                 {projectId && (
                     <UndoRedoManager
