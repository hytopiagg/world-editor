/* Global Styles */
* {
    -webkit-user-drag: none;
}

/* Controls Container */
.controls-container {
    width: 100%;
    min-width: 1300px;
    position: absolute;
    bottom: 0;
    left: 0;
    padding-bottom: 20px;
    display: flex;
    justify-content: center;
    align-items: flex-end;
    background-color: transparent;
}

.control-label {
    position: absolute;
    font-size: 12px;
    font-weight: bold;
    text-align: center;
    bottom: 110%;
    text-shadow: 0 0 2px #000000;
    width: 100%;
    white-space: nowrap;
}

.camera-angle-slider .control-label {
    bottom: auto;
    top: -25px;
    left: 50%;
    transform: translateX(-50%);
}

.control-group {
    display: flex;
    flex-direction: column;
    align-items: center;
    justify-content: flex-start;
    padding: 8px;
    background-color: rgba(13, 13, 13, 0.7);
    backdrop-filter: blur(3px);
    -webkit-backdrop-filter: blur(3px);
    border-left: 1px solid rgba(241, 241, 241, 0.15);
    padding-left: 15px;
    padding-right: 15px;
}

.contol-group-start {
    border-radius: 12px 0 0 12px;
    padding-left: 8px;
}

.contol-group-end {
    border-radius: 0 12px 12px 0;
    padding-right: 8px;
}
.control-button-wrapper {
    display: flex;
    justify-content: center;
    align-items: center;
    gap: 4px;
    width: 100%;
}

.control-divider-vertical {
    width: 1px;
    height: 20px;
    background-color: rgba(241, 241, 241, 0.15);
    margin: 0 8px;
}

/* Button Styles */
.control-button {
    margin: 0 2px;
    padding: 6px;
    border-radius: 8px;
    border: 1px solid rgba(241, 241, 241, 0.15);
    cursor: pointer;
    display: flex;
    align-items: center;
    justify-content: center;
    width: 33px;
    height: 33px;
}

button {
    border-radius: 5px;
    padding: 8px 15px;
}

.import-export-button {
    width: 90px;
}

.import-export-button label {
<<<<<<< HEAD
    font-size: 14px;
    cursor: pointer;
=======
  font-size: 12px;
  cursor: pointer;
>>>>>>> 8f1d8762
}

.import-export-button input[type="file"] {
    display: none;
}

/* Modal Styles */
.modal,
.modal-overlay {
    position: fixed;
    top: 0;
    left: 0;
    right: 0;
    bottom: 0;
    background-color: rgba(0, 0, 0, 0.5);
    display: flex;
    justify-content: center;
    align-items: center;
    z-index: 100;
}

.modal-content {
    border-radius: 10px;
    width: 400px;
    padding: 30px;
    background-color: rgba(13, 13, 13, 0.7);
    box-shadow: 0 4px 20px rgba(0, 0, 0, 0.5);
    backdrop-filter: blur(5px);
    -webkit-backdrop-filter: blur(5px); /* For Safari support */
}

.modal-title {
    margin-bottom: 15px;
}

.modal-description {
    margin-bottom: 30px;
    text-align: center;
    width: 100%;
    font-size: 14px;
    color: #adadad;
    text-align: left;
}

.modal-input {
    margin-bottom: 15px;
    display: flex;
    justify-content: space-between;
    align-items: center;
}

.modal-input label {
    flex: 0 0 40%;
    text-align: left;
}

.modal-input input {
    flex: 0 0 55%;
    padding: 6px 8px;
    border-radius: 4px;
    border: 1px solid rgba(241, 241, 241, 0.15);
    background-color: rgba(30, 30, 30, 0.7);
    color: #fff;
}

/* Improve the range slider container */
.modal-input div {
    flex: 0 0 55%;
    display: flex;
    align-items: left;
    justify-content: left;
    width: 100%;
}

/* Make the slider labels smaller and more compact */
.modal-input div span {
    font-size: 11px;
    color: #adadad;
    white-space: nowrap;
    flex: 0 0 auto;
}

/* Adjust the range slider itself */
.modal-input input[type="range"] {
    flex: 1;
    width: 40px;
    margin: 0 5px;
    height: 5px;
    -webkit-appearance: none;
    background: rgba(241, 241, 241, 0.3);
    border-radius: 5px;
    outline: none;
}

/* Style the range slider thumb */
.modal-input input[type="range"]::-webkit-slider-thumb {
    -webkit-appearance: none;
    width: 15px;
    height: 15px;
    border-radius: 50%;
    background: #ffffff;
    cursor: pointer;
}

.modal-input input[type="range"]::-moz-range-thumb {
    width: 15px;
    height: 15px;
    border-radius: 50%;
    background: #ffffff;
    cursor: pointer;
    border: none;
}

/* Checkbox wrapper needs special handling */
.checkbox-input-wrapper {
    display: flex;
    justify-content: space-between;
    align-items: center;
    margin-bottom: 15px;
}

.checkbox-input-wrapper label {
    flex: 0 0 70%;
}

.checkbox-input-wrapper input[type="checkbox"] {
    flex: 0 0 20%;
    height: 18px;
    width: 18px;
}

.modal-buttons button {
    width: 40%;
    border: 1px solid rgba(241, 241, 241, 0.15);
    margin: 10px;
    margin-top: 20px;
}

/* Helper Classes & Controls */

.placement-size-controls {
    display: flex;
    align-items: center;
    gap: 5px;
}

.placement-size-controls span {
    min-width: 20px;
    text-align: center;
}

/* Input Groups */
.dimension-inputs,
.grid-size-input,
.terrain-inputs {
    display: flex;
    flex-direction: column;
    gap: 10px;
    margin: 15px 0;
}

.dimension-inputs label,
.grid-size-input label,
.terrain-inputs label {
    display: flex;
    justify-content: space-between;
    align-items: center;
    gap: 10px;
}

.dimension-inputs input,
.grid-size-input input,
.terrain-inputs input {
    padding: 5px;
    border-radius: 4px;
    border: 1px solid #ccc;
}

/* Camera Controls */
.camera-angle-slider {
    position: relative;
    height: 100px;
    width: 30px;
    z-index: 1000;
    display: flex;
    align-items: center;
    justify-content: center;
    background-color: rgba(13, 13, 13, 0.7);
    padding: 5px;
    border-radius: 5px;
    margin-top: 10px;
}

.vertical-slider {
    writing-mode: vertical-lr;
    direction: rtl;
    height: 100%;
    width: 8px;
    -webkit-appearance: none;
    background: rgba(255, 255, 255, 0.2);
    border-radius: 4px;
    outline: none;
}

.vertical-slider::-webkit-slider-thumb {
    -webkit-appearance: none;
    appearance: none;
    width: 16px;
    height: 16px;
    border-radius: 50%;
    background: white;
    cursor: pointer;
}

.vertical-slider::-moz-range-thumb {
    width: 16px;
    height: 16px;
    border-radius: 50%;
    background: white;
    cursor: pointer;
}

.control-button.disabled {
    opacity: 0.5;
    cursor: not-allowed;
}

/* Modal image styles */
.modal-image-container {
    width: 100%;
    margin-bottom: 15px;
    border-radius: 8px;
    overflow: hidden;
}

.modal-image {
    width: 100%;
    height: auto;
    display: block;
    border-radius: 8px;
    object-fit: cover;
}<|MERGE_RESOLUTION|>--- conflicted
+++ resolved
@@ -97,13 +97,8 @@
 }
 
 .import-export-button label {
-<<<<<<< HEAD
-    font-size: 14px;
-    cursor: pointer;
-=======
   font-size: 12px;
   cursor: pointer;
->>>>>>> 8f1d8762
 }
 
 .import-export-button input[type="file"] {
