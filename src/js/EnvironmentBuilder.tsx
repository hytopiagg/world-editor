import * as THREE from "three";
import { GLTFLoader } from "three/examples/jsm/loaders/GLTFLoader";
import { mergeGeometries } from "three/examples/jsm/utils/BufferGeometryUtils";
import BlockMaterial from "./blocks/BlockMaterial";
import {
    useEffect,
    useRef,
    useState,
    useImperativeHandle,
    forwardRef,
} from "react";
import { DatabaseManager, STORES } from "./managers/DatabaseManager";
import { ENVIRONMENT_OBJECT_Y_OFFSET, MAX_ENVIRONMENT_OBJECTS } from "./Constants";
import { CustomModel } from "./types/DatabaseTypes";
import { getViewDistance } from "./constants/terrain";
import { getVector3, releaseVector3, getMatrix4, releaseMatrix4, getEuler, releaseEuler, getQuaternion, releaseQuaternion, ObjectPoolManager } from "./utils/ObjectPool";
export const environmentModels = (() => {
    try {
        const fetchModelList = () => {
            const manifestUrl = `${process.env.PUBLIC_URL}/assets/models/environment/mattifest.json`;
            const xhr = new XMLHttpRequest();
            xhr.open("GET", manifestUrl, false); // false makes it synchronous
            xhr.send();
            if (xhr.status !== 200) {
                throw new Error("Failed to load model mattifest");
            }
            return JSON.parse(xhr.responseText);
        };
        let idCounter = 2000; // Default models occupy 2000-4999 range
        const models = new Map();
        const result = [];

        const modelList = fetchModelList();
        modelList.forEach((fileName) => {
            // Derive category (first folder) and base filename for display name
            const parts = fileName.split("/");
            const baseName = parts.pop().replace(".gltf", "");
            const category = parts.length > 0 ? parts[0] : "Misc";

            const model = {
                id: idCounter++,
                name: baseName,
                modelUrl: `assets/models/environment/${fileName}`,
                category,
                isEnvironment: true,
                animations: ["idle"],
                addCollider: true,
            };
            models.set(baseName, model);
            result.push(model);
        });
        return result;
    } catch (error) {
        console.error("Error loading environment models:", error);
        return [];
    }
})();

// Helper: returns stored vertical y-shift (in units) for the given model URL, defaulting to 0
const getModelYShift = (modelUrl?: string) => {
    if (!modelUrl) return 0;
    const model = environmentModels.find((m) => m.modelUrl === modelUrl);
    return model && typeof model.yShift === "number" ? model.yShift : 0;
};

const EnvironmentBuilder = (
    {
        scene,
        projectId,
        previewPositionFromAppJS,
        currentBlockType,
        onTotalObjectsChange,
        placementSize = "single",
        placementSettings,
        onPlacementSettingsChange,
        undoRedoManager,
        terrainBuilderRef,
        cameraPosition,
    },
    ref
) => {
    const loader = useRef(new GLTFLoader());
    const placeholderMeshRef = useRef(null);
    const loadedModels = useRef(new Map());
    const instancedMeshes = useRef(new Map());
    const positionOffset = useRef(new THREE.Vector3(0, ENVIRONMENT_OBJECT_Y_OFFSET, 0));
    const placementSizeRef = useRef(placementSize);
    const lastPreviewTransform = useRef({
        scale: new THREE.Vector3(1, 1, 1),
        rotation: new THREE.Euler(0, 0, 0),
    });
    const placementSettingsRef = useRef(placementSettings);
    const isUndoRedoOperation = useRef(false);
    const recentlyPlacedInstances = useRef(new Set()); // Track recently placed instances to bypass throttling
    // Manual rotation steps applied via keyboard (R). Each step is 90 degrees (PI/2 radians)
    const manualRotationStepsRef = useRef(0);

    const [totalEnvironmentObjects, setTotalEnvironmentObjects] = useState(0);
    const lastCullingUpdate = useRef(0);
    const CULLING_UPDATE_INTERVAL = 100; // Restored to 100ms for better performance

    const updateDistanceCulling = (cameraPos: THREE.Vector3) => {
        if (!cameraPos) return;

        const viewDistance = getViewDistance();
        const viewDistanceSquared = viewDistance * viewDistance;

        let totalVisible = 0;
        let totalHidden = 0;
        let hasAnyChanges = false;

        // First pass: check for visibility changes
        for (const [modelUrl, instancedData] of instancedMeshes.current.entries()) {
            if (!instancedData.meshes || !instancedData.addedToScene) continue;

            const instances: [number, any][] = Array.from(instancedData.instances.entries());
            let hasChanges = false;
            let visibilityChangeCount = 0;

            instances.forEach(([instanceId, data]) => {
                const distance = cameraPos.distanceToSquared(data.position);
                const isVisible = distance <= viewDistanceSquared;

                // Check if visibility state has changed
                const wasVisible = data.isVisible !== false; // Default to true for backward compatibility

                if (isVisible !== wasVisible) {
                    hasChanges = true;
                    hasAnyChanges = true;
                    visibilityChangeCount++;
                    data.isVisible = isVisible;
                }

                if (isVisible) {
                    totalVisible++;
                } else {
                    totalHidden++;
                }
            });

            // Check if this model has recently placed instances
            const hasRecentlyPlacedInstances = Array.from(recentlyPlacedInstances.current).some((key: string) => key.startsWith(`${modelUrl}:`));

            // Rebuild visible instances if there were changes for this model OR if there are recently placed instances
            if (hasChanges || hasRecentlyPlacedInstances) {
                rebuildVisibleInstances(modelUrl, cameraPos);
            }
        }
    };

    const throttledUpdateDistanceCulling = (cameraPos: THREE.Vector3) => {
        const now = Date.now();
        if (now - lastCullingUpdate.current > CULLING_UPDATE_INTERVAL) {
            updateDistanceCulling(cameraPos);
            lastCullingUpdate.current = now;
        }
    };

    const forceUpdateDistanceCulling = (cameraPos: THREE.Vector3) => {
        updateDistanceCulling(cameraPos);
        lastCullingUpdate.current = Date.now();
    };

    const rebuildVisibleInstances = (modelUrl: string, cameraPos?: THREE.Vector3) => {
        const instancedData = instancedMeshes.current.get(modelUrl);
        if (!instancedData || !instancedData.meshes || !instancedData.addedToScene) return;

        const instances: [number, any][] = Array.from(instancedData.instances.entries());
        let recentlyPlacedVisible = 0;
        const visibleInstances = [];

        // If camera position is provided, use distance + frustum culling
        if (cameraPos) {
            const viewDistance = getViewDistance();
            const viewDistanceSquared = viewDistance * viewDistance;

            // Get camera frustum for view-based culling
            const camera = (scene as any)?.camera;
            let frustum = null;
            if (camera) {
                camera.updateMatrixWorld();
                camera.updateProjectionMatrix();
                const projScreenMatrix = new THREE.Matrix4();
                projScreenMatrix.multiplyMatrices(camera.projectionMatrix, camera.matrixWorldInverse);
                frustum = new THREE.Frustum();
                frustum.setFromProjectionMatrix(projScreenMatrix);
            }

            instances.forEach(([instanceId, data]) => {
                const distance = cameraPos.distanceToSquared(data.position);
                const instanceKey = `${modelUrl}:${instanceId}`;
                const isRecentlyPlaced = recentlyPlacedInstances.current.has(instanceKey);

                // Recently placed instances bypass all culling and are always visible
                let isVisible = isRecentlyPlaced;

                if (!isVisible) {
                    // Apply distance culling
                    const withinDistance = distance <= viewDistanceSquared;

                    // Apply frustum culling (per-instance)
                    let withinFrustum = true;
                    if (frustum && withinDistance) {
                        // Create a small sphere around the instance position for frustum testing
                        const sphere = new THREE.Sphere(data.position, 2); // 2-unit radius for model bounds
                        withinFrustum = frustum.intersectsSphere(sphere);
                    }

                    isVisible = withinDistance && withinFrustum;
                }

                data.isVisible = isVisible;

                if (isVisible) {
                    visibleInstances.push({ instanceId, data });
                }

                if (isRecentlyPlaced) recentlyPlacedVisible++;
            });
        } else {
            // If no camera position, show all instances
            instances.forEach(([instanceId, data]) => {
                data.isVisible = true;
                visibleInstances.push({ instanceId, data });
            });
        }

        // Instead of compacting matrices, we scale invisible instances to zero
        // This maintains the instanceId -> matrix index mapping and prevents newly placed
        // instances from being incorrectly culled when old instances go out of view
        instancedData.meshes.forEach((mesh, meshIndex) => {
            // Ensure mesh.count covers all instance IDs that exist
            const maxInstanceId = instances.length > 0 ? Math.max(...instances.map(([id]) => id)) : 0;
            const requiredCount = maxInstanceId + 1;

            // Only increase the count if needed, never decrease it during culling
            if (mesh.count < requiredCount) {
                mesh.count = requiredCount;
            }

            let visibleCount = 0;
            let hiddenCount = 0;

            // First, create a set of all active instance IDs for comparison
            const activeInstanceIds = new Set(instances.map(([id]) => id));

            // For any matrix indices that don't have active instances, we should hide them
            for (let i = 0; i < mesh.count; i++) {
                if (!activeInstanceIds.has(i)) {
                    const hiddenMatrix = getMatrix4().makeScale(0, 0, 0);
                    mesh.setMatrixAt(i, hiddenMatrix);
                    releaseMatrix4(hiddenMatrix);
                    hiddenCount++;
                }
            }

            instances.forEach(([instanceId, data]) => {
                if (data.isVisible) {
                    // Set the normal matrix for visible instances
                    mesh.setMatrixAt(instanceId, data.matrix);
                    visibleCount++;
                } else {
                    // Hide invisible instances by scaling them to zero
                    const hiddenMatrix = getMatrix4().makeScale(0, 0, 0);
                    mesh.setMatrixAt(instanceId, hiddenMatrix);
                    releaseMatrix4(hiddenMatrix);
                    hiddenCount++;
                }
            });

            mesh.instanceMatrix.needsUpdate = true;
        });

        // Only log if there are recently placed instances
        if (recentlyPlacedVisible > 0) {
            console.log(`[FIX] Recently placed instances protected + hybrid culling active: ${recentlyPlacedVisible} (${modelUrl.split('/').pop()})`);
        }
    };

    const rebuildAllVisibleInstances = (cameraPos?: THREE.Vector3) => {
        for (const [modelUrl, instancedData] of instancedMeshes.current.entries()) {
            if (instancedData.instances && instancedData.instances.size > 0) {
                rebuildVisibleInstances(modelUrl, cameraPos);
            }
        }
    };

    const ensureInstancedMeshesAdded = (modelUrl: string) => {
        const data = instancedMeshes.current.get(modelUrl);
        if (!scene || !data || data.addedToScene) return;
        data.meshes.forEach((mesh: THREE.InstancedMesh) => {
            // Ensure frustum culling is disabled - we handle our own distance culling
            mesh.frustumCulled = false;
            scene.add(mesh);
        });
        data.addedToScene = true;
    };



    const getAllEnvironmentObjects = () => {
        const instances = [];
        for (const [modelUrl, instancedData] of (instancedMeshes.current as Map<string, any>).entries()) {
            const name = modelUrl.split("/").pop()?.split(".")[0];
            const instanceData = [...(instancedData.instances as Map<number, any>).entries()];
            instanceData.forEach((instance) => {
                console.log("instance", instance);

                instances.push({
                    name,
                    modelUrl,
                    instanceId: instance[0],
                    position: {
                        x: instance[1]?.position?.x,
                        y: instance[1]?.position?.y,
                        z: instance[1]?.position?.z,
                    },
                    rotation: {
                        x: instance[1]?.rotation?.x,
                        y: instance[1]?.rotation?.y,
                        z: instance[1]?.rotation?.z,
                    },
                    scale: {
                        x: instance[1]?.scale?.x,
                        y: instance[1]?.scale?.y,
                        z: instance[1]?.scale?.z,
                    },
                });
            });
        }
        return instances;
    };

    const getAllEnvironmentPositionsAsObject = () => {
        const positions = {};
        let instanceData = [];
        console.log("getAllEnvironmentPositionsAsObject - instancedMeshes.current", instancedMeshes.current);
        console.log("getAllEnvironmentPositionsAsObject - instancedMeshes.current.entries()", instancedMeshes.current.size);
        for (const x of [...instancedMeshes.current]) {
            instanceData.push(...x[1].instances);
            console.log("instanceData", instanceData);
            instanceData.forEach((instance) => {
                console.log("instance", instance);
                positions[`${instance[1]?.position?.x}-${instance[1]?.position?.y}-${instance[1]?.position?.z}`] = 1000;
            });
        }
        console.log("getAllEnvironmentPositionsAsObject - positions", positions);
        return positions;
    }

    const forceRebuildSpatialHash = () => {
        console.log("forceRebuildSpatialHash - env builder");
        const instances = getAllEnvironmentObjects();
        console.log("instances", instances);
        instances.forEach((instance) => {
            const yOffsetFR = getModelYShift(instance.modelUrl) + ENVIRONMENT_OBJECT_Y_OFFSET;
            terrainBuilderRef.current.updateSpatialHashForBlocks([{
                x: instance.position.x,
                y: instance.position.y - yOffsetFR,
                z: instance.position.z,
                blockId: 1000,
            }], [], {
                force: true,
            });
        });
    };

    // Check if any instance has this position, if so, return the true
    const hasInstanceAtPosition = (position) => {
        const instances = getAllEnvironmentObjects();
        return instances.some((instance) => instance.position.x === position.x && instance.position.y - ENVIRONMENT_OBJECT_Y_OFFSET === position.y && instance.position.z === position.z);
    };

    const updateEnvironmentForUndoRedo = (added, removed, source: "undo" | "redo") => {
        console.log("updateEnvironmentForUndoRedo", added, removed, source);
        if (removed && Object.keys(removed).length > 0) {
            Object.values(removed).forEach((instance: {
                instanceId: number;
                modelUrl: string;
                position: { x: number; y: number; z: number };
            }) => {
                console.log("removing", instance);
                removeInstance(instance.modelUrl, instance.instanceId, false);
                const yOffsetRemove = getModelYShift(instance.modelUrl) + ENVIRONMENT_OBJECT_Y_OFFSET;
                terrainBuilderRef.current.updateSpatialHashForBlocks([], [{
                    x: instance.position.x,
                    y: instance.position.y - yOffsetRemove,
                    z: instance.position.z,
                    blockId: 1000,
                }], {
                    force: true,
                });
            });
        }
        if (added && Object.keys(added).length > 0) {
            Object.values(added).forEach((instance: {
                instanceId: number;
                modelUrl: string;
                position: { x: number; y: number; z: number };
                rotation: { x: number; y: number; z: number };
                scale: { x: number; y: number; z: number };
            }) => {
                console.log("adding", instance);
                if (instancedMeshes.current.has(instance.modelUrl)) {
                    ensureInstancedMeshesAdded(instance.modelUrl);
                    const instancedData = instancedMeshes.current.get(instance.modelUrl);
                    const position = new THREE.Vector3(instance.position.x, instance.position.y, instance.position.z);
                    const rotation = new THREE.Euler(instance.rotation.x, instance.rotation.y, instance.rotation.z);
                    const scale = new THREE.Vector3(instance.scale.x, instance.scale.y, instance.scale.z);

                    const matrix = new THREE.Matrix4();
                    matrix.compose(
                        position,
                        new THREE.Quaternion().setFromEuler(rotation),
                        scale
                    );

                    // Don't set matrices directly - rebuild visible instances instead
                    rebuildVisibleInstances(instance.modelUrl, cameraPosition);

                    instancedData.instances.set(instance.instanceId, {
                        position,
                        rotation,
                        scale,
                        matrix,
                        isVisible: true
                    });

                    const yOffsetAdd = getModelYShift(instance.modelUrl) + ENVIRONMENT_OBJECT_Y_OFFSET;
                    terrainBuilderRef.current.updateSpatialHashForBlocks([{
                        x: instance.position.x,
                        y: instance.position.y - yOffsetAdd,
                        z: instance.position.z,
                        blockId: 1000,
                    }], [], {
                        force: true,
                    });
                } else {
                    console.log("no instanced meshes found for", instance.modelUrl);
                }
            });
        }
    };

    const loadModel = async (modelToLoadUrl) => {
        if (!modelToLoadUrl) {
            console.warn("No model URL provided");
            return null;
        }

        if (loadedModels.current.has(modelToLoadUrl)) {
            return loadedModels.current.get(modelToLoadUrl);
        }

        let fullUrl;
        if (modelToLoadUrl.startsWith("blob:")) {
            fullUrl = modelToLoadUrl;
        } else if (modelToLoadUrl.startsWith("http")) {
            fullUrl = modelToLoadUrl;
        } else {
            const cleanPath = modelToLoadUrl.replace(/^\/+/, "");
            fullUrl = `${process.env.PUBLIC_URL}/${cleanPath}`;
        }
        try {
            const response = await fetch(fullUrl);
            if (!response.ok) {
                throw new Error(`Failed to load model: ${fullUrl}`);
            }
            const arrayBuffer = await response.arrayBuffer();
            return new Promise((resolve, reject) => {
                loader.current.parse(
                    arrayBuffer,
                    "",
                    (gltf) => {
                        loadedModels.current.set(modelToLoadUrl, gltf);
                        resolve(gltf);
                    },
                    (error) => reject(error)
                );
            });
        } catch (error) {
            console.error("Error loading model:", fullUrl, error);
            return null;
        }
    };
    const preloadModels = async () => {
        try {
            const customModels = await DatabaseManager.getData(
                STORES.CUSTOM_MODELS,
                "models"
            ) as CustomModel[];
            if (customModels) {
                const customModelIndices = environmentModels
                    .filter((model) => model.isCustom)
                    .map((model) => environmentModels.indexOf(model));

                customModelIndices
                    .sort((a, b) => b - a)
                    .forEach((index) => {
                        environmentModels.splice(index, 1);
                    });
                for (const model of customModels) {
                    const blob = new Blob([model.data], {
                        type: "model/gltf+json",
                    });
                    const fileUrl = URL.createObjectURL(blob);
                    const newEnvironmentModel = {
                        id:
                            Math.max(
                                4999, // ensure custom models start at 5000+
                                ...environmentModels
                                    .filter((model) => model.isCustom)
                                    .map((model) => model.id)
                            ) + 1,
                        name: model.name,
                        modelUrl: fileUrl,
                        isEnvironment: true,
                        isCustom: true,
                        category: "Custom",
                        animations: ["idle"],
                        addCollider: true,
                    };
                    environmentModels.push(newEnvironmentModel);
                }
            }

            let savedColliderSettings: any = null;
            try {
                savedColliderSettings = await DatabaseManager.getData(
                    STORES.ENVIRONMENT_MODEL_SETTINGS,
                    "colliderSettings"
                );
            } catch (e) {
                // Fallback for older databases where the dedicated store does not exist yet
                try {
                    savedColliderSettings = await DatabaseManager.getData(
                        STORES.SETTINGS,
                        "colliderSettings"
                    );
                } catch {/* ignore */ }
            }
            if (savedColliderSettings && typeof savedColliderSettings === "object") {
                environmentModels.forEach((model) => {
                    const idKey = String(model.id);
                    if (Object.prototype.hasOwnProperty.call(savedColliderSettings, idKey)) {
                        model.addCollider = !!savedColliderSettings[idKey];
                    }
                });
            }

            await Promise.all(
                environmentModels.map(async (model) => {
                    try {
                        const gltf = await loadModel(model.modelUrl);
                        if (gltf) {
                            gltf.scene.updateMatrixWorld(true);

                            await new Promise((r) => setTimeout(r, 0));

                            setupInstancedMesh(model, gltf);
                        }
                    } catch (error) {
                        console.error(
                            `Error preloading model ${model.name}:`,
                            error
                        );
                    }
                })
            );

            await refreshEnvironmentFromDB();
        } catch (error) {
            console.error("Error loading custom models from DB:", error);
        }
    };
    const setupInstancedMesh = (modelType, gltf) => {
        if (!gltf || !gltf.scene) {
            console.error("Invalid GLTF data for model:", modelType.name);
            return;
        }

        const bbox = new THREE.Box3().setFromObject(gltf.scene);
        const size = bbox.getSize(new THREE.Vector3());
        const center = bbox.getCenter(new THREE.Vector3());
        const boundingHeight = size.y;
        const boundingWidth = size.x;
        const boundingDepth = size.z;

        const modelIndex = environmentModels.findIndex(
            (model) => model.id === modelType.id
        );
        if (modelIndex !== -1) {
            environmentModels[modelIndex] = {
                ...environmentModels[modelIndex],
                boundingBoxHeight: boundingHeight,
                boundingBoxWidth: boundingWidth,
                boundingBoxDepth: boundingDepth,
                boundingBoxCenter: center,
            };
        }

        gltf.scene.position.set(0, 0, 0);
        gltf.scene.rotation.set(0, 0, 0);
        gltf.scene.scale.set(1, 1, 1);
        gltf.scene.updateMatrixWorld(true);

        const geometriesByMaterial = new Map();
        gltf.scene.traverse((object) => {
            if (object.isMesh) {
                const worldMatrix = object.matrixWorld.clone();
                const materials = Array.isArray(object.material)
                    ? object.material
                    : [object.material];
                materials.forEach((material, materialIndex) => {
                    // Use optimized material from BlockMaterial manager
                    const hasTexture = material.map !== null;
                    const newMaterial = BlockMaterial.instance.getEnvironmentMaterial({
                        map: hasTexture ? material.map : null,
                        transparent: true,
                        alphaTest: 0.5,
                        depthWrite: true,
                        depthTest: true,
                    });

                    // Copy important properties from original material
                    if (material.color) {
                        (newMaterial as any).color = material.color.clone();
                    }

                    const key = newMaterial.uuid;
                    if (!geometriesByMaterial.has(key)) {
                        geometriesByMaterial.set(key, {
                            material: newMaterial,
                            geometries: [],
                        });
                    }
                    const geometry = object.geometry.clone();
                    geometry.applyMatrix4(worldMatrix);
                    if (Array.isArray(object.material)) {
                        const filteredGeometry = filterGeometryByMaterialIndex(
                            geometry,
                            materialIndex
                        );
                        if (filteredGeometry) {
                            geometriesByMaterial
                                .get(key)
                                .geometries.push(filteredGeometry);
                        }
                    } else {
                        geometriesByMaterial.get(key).geometries.push(geometry);
                    }
                });
            }
        });

        const initialCapacity = MAX_ENVIRONMENT_OBJECTS;
        const instancedMeshArray: THREE.InstancedMesh[] = [];
        for (const { material, geometries } of geometriesByMaterial.values()) {
            if (geometries.length > 0) {
                const mergedGeometry = mergeGeometries(geometries);
                const instancedMesh = new THREE.InstancedMesh(
                    mergedGeometry,
                    material,
                    initialCapacity
                );
                instancedMesh.frustumCulled = false; // Disable Three.js frustum culling - we handle our own distance culling
                instancedMesh.renderOrder = 1;
                instancedMesh.count = 0;
                mergedGeometry.computeBoundingBox();
                mergedGeometry.computeBoundingSphere();
                instancedMeshArray.push(instancedMesh);
            }
        }
        instancedMeshes.current.set(modelType.modelUrl, {
            meshes: instancedMeshArray,
            instances: new Map(),
            modelHeight: boundingHeight,
            addedToScene: false,
        });
    };

    const filterGeometryByMaterialIndex = (geometry, materialIndex) => {
        if (!geometry.groups || geometry.groups.length === 0) return geometry;
        const newGeometry = geometry.clone();
        const indices = [];
        for (let i = 0; i < geometry.index.count; i += 3) {
            const faceIndex = Math.floor(i / 3);
            const group = geometry.groups.find(
                (g) =>
                    faceIndex >= g.start / 3 &&
                    faceIndex < (g.start + g.count) / 3
            );
            if (group && group.materialIndex === materialIndex) {
                indices.push(
                    geometry.index.array[i],
                    geometry.index.array[i + 1],
                    geometry.index.array[i + 2]
                );
            }
        }
        if (indices.length === 0) return null;
        newGeometry.setIndex(indices);
        return newGeometry;
    };
    const setupPreview = async (position) => {
        if (!currentBlockType) return;
        try {
            const gltf = await loadModel(currentBlockType.modelUrl);
            if (!gltf) {
                console.error("Failed to load model for preview");
                return;
            }
            if (!instancedMeshes.current.has(currentBlockType.modelUrl)) {
                setupInstancedMesh(currentBlockType, gltf);
            }

            const previewModel = gltf.scene.clone(true);
            previewModel.traverse((child) => {
                if (child.isMesh) {
                    // Use optimized preview materials
                    if (Array.isArray(child.material)) {
                        child.material = child.material.map((originalMaterial) => {
                            const previewMaterial = BlockMaterial.instance.getPreviewMaterial({
                                map: originalMaterial.map,
                                color: originalMaterial.color,
                                opacity: 0.5,
                                transparent: true,
                                depthWrite: false,
                                depthTest: true,
                            });
                            return previewMaterial;
                        });
                    } else {
                        const previewMaterial = BlockMaterial.instance.getPreviewMaterial({
                            map: child.material.map,
                            color: child.material.color,
                            opacity: 0.5,
                            transparent: true,
                            depthWrite: false,
                            depthTest: true,
                        });
                        child.material = previewMaterial;
                    }
                    child.castShadow = true;
                    child.receiveShadow = true;
                }
            });
            previewModel.userData.modelId = currentBlockType.id;

            const transform = getPlacementTransform();
            lastPreviewTransform.current.scale.copy(transform.scale);
            lastPreviewTransform.current.rotation.copy(transform.rotation);

            previewModel.scale.copy(lastPreviewTransform.current.scale);
<<<<<<< HEAD
=======
            // Respect randomized rotation from placement settings
>>>>>>> 65fc9939
            previewModel.rotation.copy(lastPreviewTransform.current.rotation);

            if (position) {
                const offsetPosition = getVector3().copy(position).add(positionOffset.current);
                previewModel.position.copy(offsetPosition);
                releaseVector3(offsetPosition);
            }

            if (placeholderMeshRef.current) {
                removePreview();
            }
            scene.add(previewModel);
            placeholderMeshRef.current = previewModel;
        } catch (error) {
            console.error("Error setting up preview:", error);
        }
    };
    const updateModelPreview = async (position) => {
        if (!currentBlockType || !scene) {
            return;
        }

        if (!currentBlockType.isEnvironment) {
            removePreview();
            return;
        }

        if (!placeholderMeshRef.current || placeholderMeshRef.current.userData.modelId !== currentBlockType.id) {
            await setupPreview(position);
        } else if (position) {
            const currentRotation = getEuler().copy(placeholderMeshRef.current.rotation);
            const currentScale = getVector3().copy(placeholderMeshRef.current.scale);

            const offsetPosition = getVector3().copy(position).add(positionOffset.current);
            placeholderMeshRef.current.position.copy(offsetPosition);
            placeholderMeshRef.current.scale.copy(currentScale);
            placeholderMeshRef.current.rotation.copy(currentRotation);

            // Release temporary objects
            releaseVector3(offsetPosition);
            releaseVector3(currentScale);
            releaseEuler(currentRotation);
        }
    };

    const updateEnvironmentToMatch = (targetState) => {
        console.log("updateEnvironmentToMatch", targetState);
        try {
            isUndoRedoOperation.current = true;

            const currentObjects = new Map();
            const targetObjects = new Map();
            const createCompositeKey = (modelUrl, instanceId) => `${modelUrl}:${instanceId}`;

            for (const [modelUrl, instancedData] of instancedMeshes.current) {
                instancedData.instances.forEach((data, instanceId) => {
                    const compositeKey = createCompositeKey(modelUrl, instanceId);
                    currentObjects.set(compositeKey, {
                        modelUrl,
                        instanceId,
                        position: data.position,
                        rotation: data.rotation,
                        scale: data.scale,
                    });
                });
            }

            targetState.forEach((obj) => {
                const modelType = environmentModels.find(
                    (model) =>
                        model.name === obj.name ||
                        model.modelUrl === obj.modelUrl
                );
                if (modelType) {
                    const eulerRotation = getEuler().set(
                        obj.rotation?.x || 0,
                        obj.rotation?.y || 0,
                        obj.rotation?.z || 0
                    );

                    const compositeKey = createCompositeKey(modelType.modelUrl, obj.instanceId);
                    targetObjects.set(compositeKey, {
                        ...obj,
                        modelUrl: modelType.modelUrl, // Use the current modelUrl from environmentModels
                        position: getVector3().set(
                            obj.position.x,
                            obj.position.y,
                            obj.position.z
                        ),
                        rotation: eulerRotation,
                        scale: getVector3().set(
                            obj.scale.x,
                            obj.scale.y,
                            obj.scale.z
                        ),
                    });
                } else {
                    console.warn(
                        `Could not find model for ${obj.name || obj.modelUrl}`
                    );
                }
            });


            // Remove objects that are no longer in the target state
            for (const [compositeKey, obj] of currentObjects) {
                if (!targetObjects.has(compositeKey)) {
                    removeInstance(obj.modelUrl, obj.instanceId);
                }
            }

            // Add new objects from the target state
            for (const [compositeKey, obj] of targetObjects) {
                if (!currentObjects.has(compositeKey)) {
                    const modelType = environmentModels.find(
                        (model) =>
                            model.modelUrl === obj.modelUrl ||
                            model.name === obj.name
                    );
                    if (modelType) {
                        const tempMesh = new THREE.Object3D();
                        tempMesh.position.copy(obj.position);
                        tempMesh.rotation.copy(obj.rotation);
                        tempMesh.scale.copy(obj.scale);
                        placeEnvironmentModelWithoutSaving(
                            modelType,
                            tempMesh,
                            obj.instanceId
                        );
                    }
                }
            }

            setTotalEnvironmentObjects(targetObjects.size);

            // Rebuild all visible instances after updating environment
            rebuildAllVisibleInstances(cameraPosition);
        } catch (error) {
            console.error("Error updating environment:", error);
        } finally {
            isUndoRedoOperation.current = false;
        }
    };

    const getModelType = (modelName, modelUrl) => {
        return environmentModels.find(
            (model) =>
                model.name === modelName ||
                model.modelUrl === modelUrl
        );
    };

    const placeEnvironmentModelWithoutSaving = (
        modelType,
        mesh,
        savedInstanceId = null
    ) => {
        if (!modelType || !mesh) {
            console.warn(`modelType and mesh null`);
            return null;
        }
        const modelData = environmentModels.find(
            (model) => model.id === modelType.id
        );
        if (!modelData) {
            console.warn(`Could not find model with ID ${modelType.id}`);
            return null;
        }
        const modelUrl = modelData.modelUrl;
        const instancedData = instancedMeshes.current.get(modelUrl);
        if (!instancedData) {
            console.warn(
                `Could not find instanced data for model ${modelData.modelUrl}`
            );
            return null;
        }

        if (!instancedData.meshes || instancedData.meshes.length === 0) {
            console.warn(
                `No instanced meshes available for model ${modelData.name}`
            );
            return null;
        }

        mesh.updateWorldMatrix(true, true);
        const position = getVector3().copy(mesh.position);
        const rotation = getEuler().copy(mesh.rotation);
        const scale = getVector3().copy(mesh.scale);
        const matrix = getMatrix4();
        const quaternion = getQuaternion();
        quaternion.setFromEuler(rotation);
        matrix.compose(position, quaternion, scale);

        let instanceId;
        if (savedInstanceId !== null) {
            instanceId = savedInstanceId;
        } else {
            instanceId = instancedData.instances.size;

            while (instancedData.instances.has(instanceId)) {
                instanceId++;
            }
        }

        const validMeshes = instancedData.meshes.filter(
            (mesh) => mesh !== undefined && mesh !== null
        );
        // Check capacity but don't set matrices directly
        const currentCapacity = validMeshes[0]?.instanceMatrix.count || 0;
        if (instanceId >= currentCapacity - 1) {
            alert(
                "Maximum Environment Objects Exceeded! Please clear the environment and try again."
            );
            return null;
        }
        instancedData.instances.set(instanceId, {
            position,
            rotation,
            scale,
            matrix,
            isVisible: true,
        });

        // Track this as a recently placed instance
        const instanceKey = `${modelUrl}:${instanceId}`;
        recentlyPlacedInstances.current.add(instanceKey);

        // Release the temporary quaternion since it's not stored
        releaseQuaternion(quaternion);
        const yOffsetForAdd = getModelYShift(modelUrl) + ENVIRONMENT_OBJECT_Y_OFFSET;
        terrainBuilderRef.current.updateSpatialHashForBlocks([{
            x: position.x,
            y: position.y - yOffsetForAdd,
            z: position.z,
            blockId: 1000,
        }], [], {
            force: true,
        });

        // Lazily attach InstancedMesh group to scene on first use
        ensureInstancedMeshesAdded(modelUrl);

        // Rebuild visible instances to include this new instance
        rebuildVisibleInstances(modelUrl, cameraPosition);

        // Force immediate distance culling update to ensure the new instance is properly evaluated
        if (cameraPosition) {
            forceUpdateDistanceCulling(cameraPosition);
        }

        // Clean up recently placed instance tracking after a delay
        setTimeout(() => {
            const instanceKey = `${modelUrl}:${instanceId}`;
            recentlyPlacedInstances.current.delete(instanceKey);
        }, 1000); // Clean up after 1 second

        return {
            modelUrl,
            instanceId,
            position,
            rotation,
            scale,
        };
    };

    const clearEnvironments = () => {
        for (const [modelUrl, instancedData] of instancedMeshes.current) {
            // Release all pooled objects before clearing
            instancedData.instances.forEach((data) => {
                releaseVector3(data.position);
                releaseEuler(data.rotation);
                releaseVector3(data.scale);
                releaseMatrix4(data.matrix);
            });

            instancedData.instances.clear();
            instancedData.meshes.forEach((mesh) => {
                mesh.count = 0;
                mesh.instanceMatrix.needsUpdate = true;
            });
        }
        updateLocalStorage();
    };
    const getRandomValue = (min, max) => {
        return Math.random() * (max - min) + min;
    };

    const getPlacementTransform = () => {
        const settings = placementSettingsRef.current;
        if (!settings) {
            console.warn("No placement settings provided");
            return {
                scale: getVector3().set(1, 1, 1),
                rotation: getEuler().set(0, 0, 0),
            };
        }
        const scaleValue = settings.randomScale
            ? getRandomValue(settings.minScale, settings.maxScale)
            : settings.scale;
        // Base rotation in degrees from settings; R-key adds 90° steps on top elsewhere
        const rotationDegrees = settings.randomRotation
            ? getRandomValue(settings.minRotation, settings.maxRotation)
            : settings.rotation;

        return {
            scale: getVector3().set(scaleValue, scaleValue, scaleValue),
            rotation: getEuler().set(0, (rotationDegrees * Math.PI) / 180, 0),
        };
    };

    const findCollidingInstances = (position, tolerance = 0.5, options: { verticalSnap?: boolean } = {}) => {
        const { verticalSnap = true } = options;
        const collidingInstances = [];

        for (const [modelUrl, instancedData] of instancedMeshes.current.entries()) {
            const instances = Array.from(instancedData.instances.entries())
                .map(([instanceId, data]) => ({
                    instanceId,
                    modelUrl,
                    position: data.position,
                    rotation: data.rotation,
                    scale: data.scale,
                    matrix: data.matrix,
                }));

            // First, try exact position matching with original tolerance
            const exactMatches = instances.filter(instance => {
                return (
                    Math.abs(instance.position.x - position.x) < tolerance &&
                    Math.abs(instance.position.y - position.y) < tolerance &&
                    Math.abs(instance.position.z - position.z) < tolerance
                );
            });

            if (exactMatches.length > 0) {
                collidingInstances.push(...exactMatches);
            } else if (verticalSnap) {
                // If no exact matches and vertical snapping is enabled (used for removals),
                // look for closest vertical match within a small horizontal tolerance
                const verticalCandidates = instances.filter(instance => {
                    const horizontalDistance = Math.sqrt(
                        Math.pow(instance.position.x - position.x, 2) +
                        Math.pow(instance.position.z - position.z, 2)
                    );
                    const verticalDistance = Math.abs(instance.position.y - position.y);

                    return horizontalDistance < tolerance && verticalDistance <= 4.0;
                });

                if (verticalCandidates.length > 0) {
                    // Find the closest one vertically
                    const closest = verticalCandidates.reduce((closest, candidate) => {
                        const closestVerticalDist = Math.abs(closest.position.y - position.y);
                        const candidateVerticalDist = Math.abs(candidate.position.y - position.y);
                        return candidateVerticalDist < closestVerticalDist ? candidate : closest;
                    });

                    console.log(`[VerticalSnap] Found instance at Y:${closest.position.y.toFixed(1)} when looking for Y:${position.y.toFixed(1)} (offset: ${(closest.position.y - position.y).toFixed(1)})`);
                    collidingInstances.push(closest);
                }
            }
        }

        return collidingInstances;
    };

    const placeEnvironmentModel = (mode = "add", saveUndo = true) => {
        console.log("placeEnvironmentModel", mode);
        if (!scene || !placeholderMeshRef.current) return;

        if (mode === "add" && !currentBlockType) return;

        if (mode === "remove") {
            const placementPositions = getPlacementPositions(
                placeholderMeshRef.current.position,
                placementSizeRef.current
            );
            const removedObjects = [];

            placementPositions.forEach((placementPosition) => {
                const collidingInstances = findCollidingInstances(placementPosition);

                collidingInstances.forEach((instance) => {
                    const instancedData = instancedMeshes.current.get(instance.modelUrl);
                    if (!instancedData || !instancedData.instances.has(instance.instanceId)) {
                        return;
                    }
                    const objectData = instancedData.instances.get(instance.instanceId);

                    const removedObject = {
                        modelUrl: instance.modelUrl,
                        instanceId: instance.instanceId,
                        position: {
                            x: objectData.position.x,
                            y: objectData.position.y,
                            z: objectData.position.z,
                        },
                        rotation: {
                            x: objectData.rotation.x,
                            y: objectData.rotation.y,
                            z: objectData.rotation.z,
                        },
                        scale: {
                            x: objectData.scale.x,
                            y: objectData.scale.y,
                            z: objectData.scale.z,
                        },
                    };

                    instancedData.instances.delete(instance.instanceId);

                    // Don't set matrices directly - rebuild visible instances instead
                    rebuildVisibleInstances(instance.modelUrl, cameraPosition);

                    removedObjects.push(removedObject);
                    const yOffsetRemove = getModelYShift(removedObject.modelUrl) + ENVIRONMENT_OBJECT_Y_OFFSET;
                    terrainBuilderRef.current.updateSpatialHashForBlocks([], [{
                        x: removedObject.position.x,
                        y: removedObject.position.y - yOffsetRemove,
                        z: removedObject.position.z,
                        blockId: 1000,
                    }], {
                        force: true,
                    });
                });
            });

            if (removedObjects.length > 0) {
                setTotalEnvironmentObjects(prev => prev - removedObjects.length);

                console.log(
                    `[DELETION] Removed ${removedObjects.length} environment objects:`, removedObjects
                );

                if (!isUndoRedoOperation.current && saveUndo) {
                    const changes = {
                        terrain: { added: {}, removed: {} },
                        environment: { added: [], removed: removedObjects },
                    };
                    if (undoRedoManager?.current?.saveUndo) {
                        undoRedoManager.current.saveUndo(changes);
                    } else {
                        console.warn(
                            "EnvironmentBuilder: No undoRedoManager available, removal won't be tracked for undo/redo"
                        );
                    }
                }

                return removedObjects;
            }
            return [];
        }

        const modelData = environmentModels.find(
            (model) => model.id === currentBlockType.id
        );
        if (!modelData) {
            console.warn(`Could not find model with ID ${currentBlockType.id}`);
            return [];
        }
        const modelUrl = modelData.modelUrl;
        let instancedData = instancedMeshes.current.get(modelUrl);
        if (!instancedData) {
            console.warn(
                `Could not find instanced data for model ${modelData.modelUrl}`
            );
            return [];
        }

        // Ensure instanced meshes are attached to the scene now that we'll place objects
        ensureInstancedMeshesAdded(modelUrl);

        const placementPositions = getPlacementPositions(
            placeholderMeshRef.current.position,
            placementSizeRef.current
        );
        console.log("placeholderMeshRef.current.position", placeholderMeshRef.current.position);
        console.log("placementPositions", placementPositions);
        const addedObjects = [];


        const validPlacementPositions = placementPositions.filter(placementPosition =>
            // For placement, disable vertical snap so stacking above/below is allowed
            findCollidingInstances(placementPosition, 0.5, { verticalSnap: false }).length === 0
        );

        if (validPlacementPositions.length === 0) {
            console.log("No valid positions to place models - all positions are occupied");
            return [];
        }

        const currentTotalObjects = Array.from(instancedMeshes.current.values()).reduce((sum, data) => sum + data.instances.size, 0);
        if (currentTotalObjects + validPlacementPositions.length > MAX_ENVIRONMENT_OBJECTS) {
            alert(
                `Placing these objects would exceed the maximum limit of ${MAX_ENVIRONMENT_OBJECTS}. Current: ${currentTotalObjects}, Trying to add: ${validPlacementPositions.length}`
            );
            return [];
        }

        validPlacementPositions.forEach((placementPosition) => {
            let instanceId = 0;
            const existingIds = new Set(Array.from(instancedData.instances.keys()) as number[]);
            while (existingIds.has(instanceId)) {
                instanceId++;
            }

            const transform = getPlacementTransform();
            const position = getVector3().set(
                placementPosition.x,
                placementPosition.y,
                placementPosition.z
            );
            const matrix = getMatrix4();
            const quaternion = getQuaternion();
<<<<<<< HEAD
            const rotationWithOffset = getEuler().copy(transform.rotation);
            // If random rotation is disabled, force yaw from placement settings; otherwise keep random yaw
            if (!placementSettingsRef.current?.randomRotation) {
                const yawDegForPlacement = (placementSettingsRef.current?.rotation ?? 0) % 360;
                rotationWithOffset.y = (yawDegForPlacement * Math.PI) / 180;
            }
=======
            // Use rotation computed from placement settings (supports randomRotation)
            const rotationWithOffset = getEuler().copy(transform.rotation);
>>>>>>> 65fc9939
            quaternion.setFromEuler(rotationWithOffset);
            matrix.compose(position, quaternion, transform.scale);

            let placementSuccessful = true;
            // Check capacity
            const capacity = instancedData.meshes[0]?.instanceMatrix.count || 0;
            if (instanceId >= capacity) {
                console.error(`Cannot place object: Instance ID ${instanceId} exceeds mesh capacity ${capacity} for model ${modelUrl}.`);
                alert(`Maximum instances reached for model type ${modelData.name}.`);
                placementSuccessful = false;
            }

            if (placementSuccessful) {
                instancedData.instances.set(instanceId, {
                    position: getVector3().copy(position),
                    rotation: getEuler().copy(rotationWithOffset),
                    scale: getVector3().copy(transform.scale),
                    matrix: getMatrix4().copy(matrix),
                    isVisible: true,
                });

                // Track this as a recently placed instance
                const instanceKey = `${modelUrl}:${instanceId}`;
                recentlyPlacedInstances.current.add(instanceKey);

                console.log(`[PlaceEnvironment] Created instance ${instanceId} at (${position.x.toFixed(1)}, ${position.y.toFixed(1)}, ${position.z.toFixed(1)})`);

                const newObject = {
                    modelUrl,
                    instanceId,
                    position: { x: position.x, y: position.y, z: position.z },
                    rotation: {
                        x: rotationWithOffset.x,
                        y: rotationWithOffset.y,
                        z: rotationWithOffset.z,
                    },
                    scale: {
                        x: transform.scale.x,
                        y: transform.scale.y,
                        z: transform.scale.z,
                    },
                };
                const yOffsetForAdd = getModelYShift(modelUrl) + ENVIRONMENT_OBJECT_Y_OFFSET;
                terrainBuilderRef.current.updateSpatialHashForBlocks([{
                    x: newObject.position.x,
                    y: newObject.position.y - yOffsetForAdd,
                    z: newObject.position.z,
                    blockId: 1000,
                }], [], {
                    force: true,
                });
                addedObjects.push(newObject);

                // Release temporary objects after they're copied
                releaseQuaternion(quaternion);
                releaseVector3(position);
                releaseMatrix4(matrix);
                releaseVector3(transform.scale);
                releaseEuler(transform.rotation);
                releaseEuler(rotationWithOffset);
            } else {
                console.warn(`Placement failed for instanceId ${instanceId} at position ${JSON.stringify(placementPosition)} (likely due to capacity limit)`);
                // Release temporary objects if placement failed
                releaseQuaternion(quaternion);
                releaseVector3(position);
                releaseMatrix4(matrix);
                releaseVector3(transform.scale);
                releaseEuler(transform.rotation);
                releaseEuler(rotationWithOffset);
            }
        });

        // Rebuild visible instances if any objects were added
        if (addedObjects.length > 0) {
            rebuildVisibleInstances(modelUrl, cameraPosition);

            // Force immediate distance culling update for all models to ensure new instances are properly evaluated
            if (cameraPosition) {
                forceUpdateDistanceCulling(cameraPosition);
            }

            // Clean up recently placed instances tracking after a delay
            setTimeout(() => {
                addedObjects.forEach(obj => {
                    const instanceKey = `${obj.modelUrl}:${obj.instanceId}`;
                    recentlyPlacedInstances.current.delete(instanceKey);
                });
            }, 1000); // Clean up after 1 second
        }

        if (addedObjects.length > 0) {
            if (!isUndoRedoOperation.current && saveUndo) {
                const changes = {
                    terrain: { added: {}, removed: {} },
                    environment: { added: addedObjects, removed: [] },
                };
                if (undoRedoManager?.current?.saveUndo) {
                    undoRedoManager.current.saveUndo(changes);
                } else {
                    console.warn(
                        "EnvironmentBuilder: No undoRedoManager available, changes won't be tracked for undo/redo"
                    );
                }
            }

            setTotalEnvironmentObjects((prev) => prev + addedObjects.length);

            if (
                placementSettingsRef.current?.randomScale ||
                placementSettingsRef.current?.randomRotation
            ) {
                const nextTransform = getPlacementTransform();
                lastPreviewTransform.current = nextTransform;

                if (placeholderMeshRef.current) {
                    placeholderMeshRef.current.scale.copy(nextTransform.scale);
                    placeholderMeshRef.current.rotation.copy(nextTransform.rotation);
                }
            }
        }

        return addedObjects;
    };

    const updateLocalStorage = () => {
        const allObjects = [];

        for (const [modelUrl, instancedData] of instancedMeshes.current) {
            const modelData = environmentModels.find(
                (model) => model.modelUrl === modelUrl
            );
            instancedData.instances.forEach((data, instanceId) => {

                const serializablePosition = {
                    x: data.position.x,
                    y: data.position.y,
                    z: data.position.z,
                };


                const serializableRotation = {
                    x: Number(data.rotation.x.toFixed(5)),
                    y: Number(data.rotation.y.toFixed(5)),
                    z: Number(data.rotation.z.toFixed(5)),
                    _isEuler: true, // Add a flag to indicate this is an Euler angle
                };

                const serializableScale = {
                    x: data.scale.x,
                    y: data.scale.y,
                    z: data.scale.z,
                };

                allObjects.push({
                    modelUrl,
                    name: modelData?.name, // Add model name to saved data
                    instanceId,
                    position: serializablePosition,
                    rotation: serializableRotation,
                    scale: serializableScale,
                });
            });
        }

        console.log("allObjects", allObjects);
        console.log("getAllEnvironmentObjects", getAllEnvironmentObjects());
        DatabaseManager.saveData(STORES.ENVIRONMENT, "current", allObjects);
        setTotalEnvironmentObjects(allObjects.length);
    };

    const getPlacementPositions = (centerPos, placementSize) => {
        const positions = [];

        positions.push({ ...centerPos });
        switch (placementSize) {
            default:
            case "single":
                break;
            case "cross":
                positions.push(
                    { x: centerPos.x + 1, y: centerPos.y, z: centerPos.z },
                    { x: centerPos.x - 1, y: centerPos.y, z: centerPos.z },
                    { x: centerPos.x, y: centerPos.y, z: centerPos.z + 1 },
                    { x: centerPos.x, y: centerPos.y, z: centerPos.z - 1 }
                );
                break;
            case "diamond":
                positions.push(
                    { x: centerPos.x + 1, y: centerPos.y, z: centerPos.z },
                    { x: centerPos.x - 1, y: centerPos.y, z: centerPos.z },
                    { x: centerPos.x, y: centerPos.y, z: centerPos.z + 1 },
                    { x: centerPos.x, y: centerPos.y, z: centerPos.z - 1 },

                    { x: centerPos.x + 1, y: centerPos.y, z: centerPos.z + 1 },
                    { x: centerPos.x + 1, y: centerPos.y, z: centerPos.z - 1 },
                    { x: centerPos.x - 1, y: centerPos.y, z: centerPos.z + 1 },
                    { x: centerPos.x - 1, y: centerPos.y, z: centerPos.z - 1 },

                    { x: centerPos.x + 2, y: centerPos.y, z: centerPos.z },
                    { x: centerPos.x - 2, y: centerPos.y, z: centerPos.z },
                    { x: centerPos.x, y: centerPos.y, z: centerPos.z + 2 },
                    { x: centerPos.x, y: centerPos.y, z: centerPos.z - 2 }
                );
                break;
            case "square9":
                for (let x = -1; x <= 1; x++) {
                    for (let z = -1; z <= 1; z++) {
                        if (x !== 0 || z !== 0) {
                            positions.push({
                                x: centerPos.x + x,
                                y: centerPos.y,
                                z: centerPos.z + z,
                            });
                        }
                    }
                }
                break;
            case "square16":
                for (let x = -2; x <= 1; x++) {
                    for (let z = -2; z <= 1; z++) {
                        if (x !== 0 || z !== 0) {
                            positions.push({
                                x: centerPos.x + x,
                                y: centerPos.y,
                                z: centerPos.z + z,
                            });
                        }
                    }
                }
                break;
        }
        return positions;
    };

    const removeInstance = (modelUrl, instanceId, updateUndoRedo = true) => {
        const instancedData = instancedMeshes.current.get(modelUrl);
        if (!instancedData || !instancedData.instances.has(instanceId)) {
            console.warn(`[REMOVE_INSTANCE] Instance ${instanceId} not found for removal in model ${modelUrl}`);
            return;
        }

        const objectData = instancedData.instances.get(instanceId);

        // Create removal object before deleting instance
        const removedObject = {
            modelUrl,
            instanceId, // Include the instanceId in removed object
            position: {
                x: objectData.position.x,
                y: objectData.position.y,
                z: objectData.position.z,
            },
            rotation: {
                x: objectData.rotation.x,
                y: objectData.rotation.y,
                z: objectData.rotation.z,
            },
            scale: {
                x: objectData.scale.x,
                y: objectData.scale.y,
                z: objectData.scale.z,
            },
        };

        // Release pooled objects back to the pool
        releaseVector3(objectData.position);
        releaseEuler(objectData.rotation);
        releaseVector3(objectData.scale);
        releaseMatrix4(objectData.matrix);

        instancedData.instances.delete(instanceId);

        // Rebuild visible instances to exclude this removed instance
        rebuildVisibleInstances(modelUrl, cameraPosition);

        if (updateUndoRedo) {
            const changes = {
                terrain: { added: {}, removed: {} },
                environment: { added: [], removed: [removedObject] },
            };
            if (undoRedoManager?.current?.saveUndo) {
                undoRedoManager.current.saveUndo(changes);
            } else {
                console.warn(
                    "EnvironmentBuilder: No undoRedoManager available, removal won't be tracked for undo/redo"
                );
            }
        }
        const yOffsetRemove = getModelYShift(removedObject.modelUrl) + ENVIRONMENT_OBJECT_Y_OFFSET;
        terrainBuilderRef.current.updateSpatialHashForBlocks([], [{
            x: removedObject.position.x,
            y: removedObject.position.y - yOffsetRemove,
            z: removedObject.position.z,
            blockId: 1000,
        }], { force: true });
    };
    const refreshEnvironment = () => {
        const savedEnv = getAllEnvironmentObjects();
        console.log("savedEnv", savedEnv);
        updateEnvironmentToMatch(savedEnv);
    };

    const refreshEnvironmentFromDB = async () => {
        console.log('[Env] refreshEnvironmentFromDB start', { currentProjectId: DatabaseManager.getCurrentProjectId() });
        try {
            const savedEnv = await DatabaseManager.getData(
                STORES.ENVIRONMENT,
                "current"
            );
            console.log('[Env] savedEnv type/len', { type: typeof savedEnv, isArray: Array.isArray(savedEnv), keys: savedEnv && typeof savedEnv === 'object' ? Object.keys(savedEnv).length : 'n/a' });
            if (savedEnv && Object.keys(savedEnv).length > 0) {
                console.log(`[Env] Loading ${Object.keys(savedEnv).length} environment objects from database`);

                updateEnvironmentToMatch(Object.values(savedEnv));
                // Rebuild all visible instances after loading from database
                rebuildAllVisibleInstances(cameraPosition);
            } else {
                console.log("[Env] No environment objects found in database; clearing local env");
                clearEnvironments();
            }
        } catch (error) {
            console.error("[Env] Error refreshing environment:", error);
        }
    };
    const updatePreviewPosition = (position) => {
        if (placeholderMeshRef.current && position) {
            const offsetPosition = getVector3().copy(position).add(positionOffset.current);
            placeholderMeshRef.current.position.copy(offsetPosition);
            releaseVector3(offsetPosition);
        }
    };
    const removePreview = () => {
        if (placeholderMeshRef.current) {
            scene.remove(placeholderMeshRef.current);

            placeholderMeshRef.current.traverse((child) => {
                if (child.isMesh) {
                    if (child.material) {
                        if (Array.isArray(child.material)) {
                            child.material.forEach((material) =>
                                material.dispose()
                            );
                        } else {
                            child.material.dispose();
                        }
                    }

                    if (child.geometry) {
                        child.geometry.dispose();
                    }
                }
            });

            placeholderMeshRef.current = null;
        }
    };

    useEffect(() => {
        onTotalObjectsChange?.(totalEnvironmentObjects);
    }, [totalEnvironmentObjects, onTotalObjectsChange]);

    useEffect(() => {
        console.log('[Env] mount/preload guard', { hasScene: !!scene, projectId });
        if (!scene) return;
        if (!projectId) return;
        console.log('[Env] calling preloadModels');
        preloadModels().catch((error) => {
            console.error("[Env] Error in preloadModels:", error);
        });
    }, [scene, projectId]); // eslint-disable-line react-hooks/exhaustive-deps

    // Reload environment whenever projectId changes (after models have been preloaded once)
    useEffect(() => {
        console.log('[Env] projectId/scene effect', { hasScene: !!scene, projectId });
        if (!projectId) return;
        // If scene is ready and models likely loaded, refresh entities for this project
        if (scene && typeof refreshEnvironmentFromDB === 'function') {
            console.log('[Env] refreshing from DB for project', projectId);
            refreshEnvironmentFromDB();
        }
    }, [projectId, scene]); // eslint-disable-line react-hooks/exhaustive-deps

    useEffect(() => {
        if (currentBlockType?.isEnvironment) {
            setupPreview(previewPositionFromAppJS);
        } else if (placeholderMeshRef.current) {
            removePreview();
        }
    }, [currentBlockType]);

    useEffect(() => {
        if (previewPositionFromAppJS && currentBlockType?.isEnvironment) {
            updateModelPreview(previewPositionFromAppJS);
        }
    }, [previewPositionFromAppJS, currentBlockType]);

    useEffect(() => {
        placementSettingsRef.current = placementSettings;
        if (placeholderMeshRef.current && currentBlockType?.isEnvironment) {
            const transform = getPlacementTransform();

            placeholderMeshRef.current.scale.copy(transform.scale);
<<<<<<< HEAD
=======
            // Apply rotation directly from transform to honor randomRotation
>>>>>>> 65fc9939
            placeholderMeshRef.current.rotation.copy(transform.rotation);
        }
    }, [placementSettings]);

    useEffect(() => {
        placementSizeRef.current = placementSize;

        if (placeholderMeshRef.current && currentBlockType?.isEnvironment) {
            updateModelPreview(
                placeholderMeshRef.current.position
                    .clone()
                    .sub(positionOffset.current)
            );
        }
    }, [placementSize]);

    useEffect(() => {
        if (currentBlockType?.isEnvironment) {
            const shift = currentBlockType?.yShift || 0;
            positionOffset.current.set(0, ENVIRONMENT_OBJECT_Y_OFFSET + shift, 0);
        }
    }, [currentBlockType?.id, currentBlockType?.yShift]);

    // Reset manual rotation when switching models
    useEffect(() => {
        manualRotationStepsRef.current = 0;
    }, [currentBlockType?.id]);

    useEffect(() => {
        if (cameraPosition) {
            throttledUpdateDistanceCulling(cameraPosition);
        }
    }, [cameraPosition]);

    // Keyboard handler for rotating environment preview (R key)
    useEffect(() => {
        const handleKeyDown = (event: KeyboardEvent) => {
            // Ignore when typing in inputs or contenteditable
            const target = event.target as HTMLElement | null;
            if (target) {
                const tag = target.tagName?.toLowerCase();
                const isTyping = tag === 'input' || tag === 'textarea' || (target as any).isContentEditable;
                if (isTyping) return;
            }

            if (!currentBlockType?.isEnvironment) return;
            if (!placeholderMeshRef.current) return;

            if (event.key && event.key.toLowerCase() === 'r') {
                const baseSettings = placementSettingsRef.current || ({} as any);
                const baseRotation = baseSettings.rotation || 0;
                const newRotation = (baseRotation + 90) % 360;
                // Propagate to UI so ModelOptions reflects the change
                if (typeof onPlacementSettingsChange === 'function') {
                    onPlacementSettingsChange({ ...baseSettings, rotation: newRotation });
                }
                // Reset manual steps to avoid double counting
                manualRotationStepsRef.current = 0;
                // Update preview orientation immediately
                try {
                    // Only yaw changes
                    const radians = (newRotation * Math.PI) / 180;
                    placeholderMeshRef.current.rotation.y = radians;
                    placeholderMeshRef.current.updateMatrixWorld(true);
                } catch (_) { }
            }
        };
        window.addEventListener('keydown', handleKeyDown);
        return () => window.removeEventListener('keydown', handleKeyDown);
    }, [currentBlockType?.isEnvironment, placeholderMeshRef.current, onPlacementSettingsChange]);

    // Debug function to monitor object pool statistics
    useEffect(() => {
        if (process.env.NODE_ENV === 'development') {
            const logPoolStats = () => {
                const stats = ObjectPoolManager.getInstance().getAllStats();
                console.log('Object Pool Statistics:', stats);
            };

            // Add global debug function
            (window as any).debugObjectPools = logPoolStats;

            return () => {
                delete (window as any).debugObjectPools;
            };
        }
    }, []);

    const beginUndoRedoOperation = () => {
        isUndoRedoOperation.current = true;
    };
    const endUndoRedoOperation = () => {
        isUndoRedoOperation.current = false;
    };

    const getAllAvailableModels = () => {
        // Return all models (default + custom) in a format suitable for AI
        return environmentModels.map((model) => ({
            name: model.name,
            displayName: model.name
                .split("-")
                .map(part => part.charAt(0).toUpperCase() + part.slice(1))
                .join(" "),
            modelUrl: model.modelUrl,
            isCustom: model.isCustom || false,
        }));
    };
    useImperativeHandle(
        ref,
        () => ({
            updateModelPreview,
            removePreview,
            placeEnvironmentModel,
            placeEnvironmentModelWithoutSaving,
            preloadModels,
            clearEnvironments,
            removeInstance,
            updatePreviewPosition,
            updateEnvironmentToMatch,
            loadModel,
            refreshEnvironmentFromDB,
            refreshEnvironment,
            beginUndoRedoOperation,
            endUndoRedoOperation,
            updateLocalStorage,
            getAllEnvironmentObjects,
            getAllEnvironmentPositionsAsObject,
            updateEnvironmentForUndoRedo,
            getModelType,
            hasInstanceAtPosition,
            forceRebuildSpatialHash,
            getAllAvailableModels,
            updateDistanceCulling,
            throttledUpdateDistanceCulling,
            forceUpdateDistanceCulling,
            rebuildVisibleInstances,
            rebuildAllVisibleInstances,
            setModelYShift: (modelId, newShift) => {
                const model = environmentModels.find((m) => m.id === modelId);
                if (model) {
                    model.yShift = newShift;
                }
                if (currentBlockType && currentBlockType.id === modelId) {
                    positionOffset.current.set(0, ENVIRONMENT_OBJECT_Y_OFFSET + newShift, 0);
                    if (placeholderMeshRef.current) {
                        const basePos = getVector3().copy(placeholderMeshRef.current.position).sub(positionOffset.current);
                        placeholderMeshRef.current.position.copy(basePos.add(positionOffset.current));
                        releaseVector3(basePos);
                    }
                }
            },
            getObjectPoolStats: () => ObjectPoolManager.getInstance().getAllStats()
        }),
        [scene, currentBlockType, placeholderMeshRef.current]
    );

    return null;
};
export default forwardRef(EnvironmentBuilder);<|MERGE_RESOLUTION|>--- conflicted
+++ resolved
@@ -752,10 +752,7 @@
             lastPreviewTransform.current.rotation.copy(transform.rotation);
 
             previewModel.scale.copy(lastPreviewTransform.current.scale);
-<<<<<<< HEAD
-=======
             // Respect randomized rotation from placement settings
->>>>>>> 65fc9939
             previewModel.rotation.copy(lastPreviewTransform.current.rotation);
 
             if (position) {
@@ -1270,17 +1267,8 @@
             );
             const matrix = getMatrix4();
             const quaternion = getQuaternion();
-<<<<<<< HEAD
-            const rotationWithOffset = getEuler().copy(transform.rotation);
-            // If random rotation is disabled, force yaw from placement settings; otherwise keep random yaw
-            if (!placementSettingsRef.current?.randomRotation) {
-                const yawDegForPlacement = (placementSettingsRef.current?.rotation ?? 0) % 360;
-                rotationWithOffset.y = (yawDegForPlacement * Math.PI) / 180;
-            }
-=======
             // Use rotation computed from placement settings (supports randomRotation)
             const rotationWithOffset = getEuler().copy(transform.rotation);
->>>>>>> 65fc9939
             quaternion.setFromEuler(rotationWithOffset);
             matrix.compose(position, quaternion, transform.scale);
 
@@ -1683,10 +1671,7 @@
             const transform = getPlacementTransform();
 
             placeholderMeshRef.current.scale.copy(transform.scale);
-<<<<<<< HEAD
-=======
             // Apply rotation directly from transform to honor randomRotation
->>>>>>> 65fc9939
             placeholderMeshRef.current.rotation.copy(transform.rotation);
         }
     }, [placementSettings]);
