import React, {
    useRef,
    useEffect,
    useState,
    forwardRef,
    useImperativeHandle,
} from "react";
import { useThree } from "@react-three/fiber";
import { OrbitControls } from "@react-three/drei";
import * as THREE from "three";
import { playPlaceSound } from "./Sound";
import { cameraManager } from "./Camera";
import { DatabaseManager, STORES } from "./DatabaseManager";
// Replace old texture atlas and chunk imports with new ones
import {
    initChunkSystem,
    updateTerrainChunks,
    updateTerrainBlocks as importedUpdateTerrainBlocks,
    processChunkRenderQueue,
    getChunkSystem,
    setChunkViewDistanceEnabled,
    clearChunks,
    updateChunkSystemCamera,
    rebuildTextureAtlas,
} from "./chunks/TerrainBuilderIntegration";
import { loadingManager } from "./LoadingManager";
import { meshesNeedsRefresh } from "./constants/performance";
import BlockTextureAtlas from "./blocks/BlockTextureAtlas";

import {
    CHUNK_SIZE,
    getViewDistance,
    MAX_SELECTION_DISTANCE,
    THRESHOLD_FOR_PLACING,
} from "./constants/terrain";

// Import tools
import {
    ToolManager,
    WallTool,
    BrushTool,
    GroundTool,
    PipeTool,
    SchematicPlacementTool, // Import the new tool
} from "./tools";
import SeedGeneratorTool from "./tools/SeedGeneratorTool"; // Add SeedGeneratorTool import

// Import chunk utility functions
import { SpatialGridManager } from "./managers/SpatialGridManager";
import { processCustomBlock } from "./managers/BlockTypesManager";
import BlockTypeRegistry from "./blocks/BlockTypeRegistry";
import BlockMaterial from "./blocks/BlockMaterial"; // Add this import

// Function to optimize rendering performance
function optimizeRenderer(gl) {
<<<<<<< HEAD
    // Optimize THREE.js renderer
    if (gl) {
        // Disable shadow auto update
        gl.shadowMap.autoUpdate = false;
        gl.shadowMap.needsUpdate = true;

        // Optimize for static scenes
        gl.sortObjects = true;

        // Don't change physically correct lights (keep default)
        // Don't set output encoding (keep default)

        // Set power preference to high-performance
        if (gl.getContextAttributes) {
            const contextAttributes = gl.getContextAttributes();
            if (contextAttributes) {
                contextAttributes.powerPreference = "high-performance";
            }
        }
=======
  // Optimize THREE.js renderer
  if (gl) {
    // Disable shadow auto update
    gl.shadowMap.autoUpdate = false;
    gl.shadowMap.needsUpdate = true;
    
    // Optimize for static scenes
    gl.sortObjects = true;
    
    // Set default texture filtering to nearest neighbor for pixelated look
    THREE.Texture.DEFAULT_FILTER = THREE.NearestFilter;
    
    // Don't change physically correct lights (keep default)
    // Don't set output encoding (keep default)
    
    // Set power preference to high-performance
    if (gl.getContextAttributes) {
      const contextAttributes = gl.getContextAttributes();
      if (contextAttributes) {
        contextAttributes.powerPreference = "high-performance";
      }
>>>>>>> 8f1d8762
    }
}

<<<<<<< HEAD
function TerrainBuilder(
    {
        onSceneReady,
        previewPositionToAppJS,
        currentBlockType,
        undoRedoManager,
        mode,
        setDebugInfo,
        sendTotalBlocks,
        axisLockEnabled,
        gridSize,
        cameraReset,
        cameraAngle,
        placementSize,
        setPageIsLoaded,
        customBlocks,
        environmentBuilderRef,
        isInputDisabled,
    },
    ref
) {
    // Spatial hash tracking
    const spatialHashUpdateQueuedRef = useRef(false);
    const spatialHashLastUpdateRef = useRef(0);
    const disableSpatialHashUpdatesRef = useRef(false); // Flag to completely disable spatial hash updates
    const deferSpatialHashUpdatesRef = useRef(false); // Flag to defer spatial hash updates during loading
    const pendingSpatialHashUpdatesRef = useRef({ added: [], removed: [] }); // Store deferred updates
    const firstLoadCompletedRef = useRef(false); // Flag to track if the first load is complete

    // Camera ref for frustum culling
    const cameraRef = useRef(null);

    // Define chunk size constant for spatial calculations
    const lastSaveTimeRef = useRef(Date.now()); // Initialize with current time to prevent immediate save on load
    const pendingChangesRef = useRef({
        terrain: {
            added: {},
            removed: {},
        },
        environment: {
            added: [],
            removed: [],
        },
    });
    const initialSaveCompleteRef = useRef(false);
    const autoSaveIntervalRef = useRef(null);
    const AUTO_SAVE_INTERVAL = 300000; // Auto-save every 5 minutes (300,000 ms)
    const isAutoSaveEnabledRef = useRef(true); // Default to enabled, but can be toggled
    const gridSizeRef = useRef(gridSize); // Add a ref to maintain grid size state

    // Setup auto-save only if enabled
    useEffect(() => {
        const setupAutoSave = () => {
            // Clear any existing interval first
            if (autoSaveIntervalRef.current) {
                clearInterval(autoSaveIntervalRef.current);
                autoSaveIntervalRef.current = null;
            }

            // Only set up the interval if auto-save is enabled
            if (isAutoSaveEnabledRef.current) {
                console.log(
                    `Auto-save enabled with interval: ${
                        AUTO_SAVE_INTERVAL / 1000
                    } seconds`
                );
                autoSaveIntervalRef.current = setInterval(() => {
                    // Only save if there are pending changes
                    if (
                        Object.keys(pendingChangesRef.current.terrain.added)
                            .length > 0 ||
                        Object.keys(pendingChangesRef.current.terrain.removed)
                            .length > 0
                    ) {
                        console.log("Auto-saving terrain...");
                        efficientTerrainSave();
                    }
                }, AUTO_SAVE_INTERVAL);
            } else {
                console.log("Auto-save is disabled");
            }
        };
=======
function TerrainBuilder({ onSceneReady, previewPositionToAppJS, currentBlockType, undoRedoManager, mode, setDebugInfo, sendTotalBlocks, axisLockEnabled, gridSize, cameraReset, cameraAngle, placementSize, setPageIsLoaded, customBlocks, environmentBuilderRef}, ref) {
	
	// Spatial hash tracking
	const spatialHashUpdateQueuedRef = useRef(false);
	const spatialHashLastUpdateRef = useRef(0);
	const disableSpatialHashUpdatesRef = useRef(false); // Flag to completely disable spatial hash updates
	const deferSpatialHashUpdatesRef = useRef(false); // Flag to defer spatial hash updates during loading
	const pendingSpatialHashUpdatesRef = useRef({ added: [], removed: [] }); // Store deferred updates
	const firstLoadCompletedRef = useRef(false); // Flag to track if the first load is complete
	
	// Camera ref for frustum culling
	const cameraRef = useRef(null);
	
	// Define chunk size constant for spatial calculations
	const lastSaveTimeRef = useRef(Date.now()); // Initialize with current time to prevent immediate save on load
	const pendingChangesRef = useRef({
		terrain: {
			added: {},
			removed: {}
		},
		environment: {
			added: [],
			removed: []
		}
	});
	const initialSaveCompleteRef = useRef(false);
	const autoSaveIntervalRef = useRef(null);
	const AUTO_SAVE_INTERVAL = 300000;
	const isAutoSaveEnabledRef = useRef(true); // Default to enabled, but can be toggled
	const gridSizeRef = useRef(gridSize); // Add a ref to maintain grid size state
	
	// Setup auto-save only if enabled
	useEffect(() => {
		const setupAutoSave = () => {
			// Clear any existing interval first
			if (autoSaveIntervalRef.current) {
				clearInterval(autoSaveIntervalRef.current);
				autoSaveIntervalRef.current = null;
			}
			
			// Only set up the interval if auto-save is enabled
			if (isAutoSaveEnabledRef.current) {
				console.log(`Auto-save enabled with interval: ${AUTO_SAVE_INTERVAL/1000} seconds`);
				autoSaveIntervalRef.current = setInterval(() => {
					// Only save if there are pending changes
					// *** ADD NULL CHECKS HERE ***
					const hasPendingTerrain = pendingChangesRef.current && pendingChangesRef.current.terrain;
					const hasAdded = hasPendingTerrain && Object.keys(pendingChangesRef.current.terrain.added || {}).length > 0;
					const hasRemoved = hasPendingTerrain && Object.keys(pendingChangesRef.current.terrain.removed || {}).length > 0;

					if (hasAdded || hasRemoved) {
						console.log("Auto-saving terrain...");
						saveTerrainManually();
					}
				}, AUTO_SAVE_INTERVAL);
			} else {
				console.log("Auto-save is disabled");
			}
		};
		
		// Initial setup
		setupAutoSave();
		
		// Cleanup on unmount
		return () => {
			if (autoSaveIntervalRef.current) {
				clearInterval(autoSaveIntervalRef.current);
			}
		};
	}, []); // Empty dependency array means this runs once on mount
	
	// Also save when user navigates away
	useEffect(() => {
		// Variable to track if a reload was just prevented (Cancel was clicked)
		let reloadJustPrevented = false;
		// Store the URL to detect actual navigation vs reload attempts
		const currentUrl = window.location.href;
		
		const handleBeforeUnload = (event) => {
			// Skip save if database is being cleared
			if (window.IS_DATABASE_CLEARING) {
				console.log("Database is being cleared, skipping unsaved changes check");
				return;
			}

			// Skip if pendingChangesRef or its current property is null/undefined
			if (!pendingChangesRef || !pendingChangesRef.current) {
				console.log("No pending changes ref available");
				return;
			}
			
			// Ensure we have properly structured changes before checking
			const hasTerrainChanges = pendingChangesRef.current.terrain && (
				Object.keys(pendingChangesRef.current.terrain.added || {}).length > 0 || 
				Object.keys(pendingChangesRef.current.terrain.removed || {}).length > 0
			);
			
			// If we have pending changes, save immediately and show warning
			if (hasTerrainChanges) {
				localStorage.setItem('reload_attempted', 'true');
				
				// Standard way to show a confirmation dialog when closing the page
				// This works across modern browsers
				reloadJustPrevented = true;
				event.preventDefault();
				event.returnValue = "You have unsaved changes. Are you sure you want to leave?";
				return event.returnValue;
			}
		};
		
		// This handler runs when the user navigates back/forward or after the beforeunload dialog
		const handlePopState = (event) => {
			// Check if this is after a cancel action from beforeunload
			if (reloadJustPrevented) {
				console.log("Detected popstate after reload prevention");
				event.preventDefault();
				
				// Reset the flag
				reloadJustPrevented = false;
				
				// Restore the history state to prevent the reload
				window.history.pushState(null, document.title, currentUrl);
				return false;
			}
		};
		
		// Function to handle when the page is shown after being hidden
		// This can happen when user clicks Cancel on the reload prompt
		const handleVisibilityChange = () => {
			if (document.visibilityState === 'visible') {
				// Check if we were in the middle of a reload attempt
				const reloadAttempted = localStorage.getItem('reload_attempted') === 'true';
				if (reloadAttempted) {
					console.log("Page became visible again after reload attempt");
					// Clear the flag
					localStorage.removeItem('reload_attempted');
					// If we have a reload prevention flag, this means the user canceled
					if (reloadJustPrevented) {
						reloadJustPrevented = false;
						console.log("User canceled reload, restoring history state");
						// Restore history state
						window.history.pushState(null, document.title, currentUrl);
					}
				}
			}
		};
		
		window.addEventListener('beforeunload', handleBeforeUnload);
		window.addEventListener('popstate', handlePopState);
		document.addEventListener('visibilitychange', handleVisibilityChange);
		
		// Set initial history state
		window.history.pushState(null, document.title, currentUrl);
		
		// Clear any stale reload flags
		localStorage.removeItem('reload_attempted');
		
		return () => {
			window.removeEventListener('beforeunload', handleBeforeUnload);
			window.removeEventListener('popstate', handlePopState);
			document.removeEventListener('visibilitychange', handleVisibilityChange);
		};
	}, []);
	
	// Track changes for incremental saves
	const trackTerrainChanges = (added = {}, removed = {}) => {
		// Skip if the database is being cleared
		if (window.IS_DATABASE_CLEARING) {
			// console.log("Database is being cleared, skipping tracking changes"); // Reduce log noise
			return;
		}
>>>>>>> 8f1d8762

        // Initial setup
        setupAutoSave();

        // Cleanup on unmount
        return () => {
            if (autoSaveIntervalRef.current) {
                clearInterval(autoSaveIntervalRef.current);
            }
        };
    }, []); // Empty dependency array means this runs once on mount

    // Also save when user navigates away
    useEffect(() => {
        // Variable to track if a reload was just prevented (Cancel was clicked)
        let reloadJustPrevented = false;
        // Store the URL to detect actual navigation vs reload attempts
        const currentUrl = window.location.href;

        const handleBeforeUnload = (event) => {
            // Skip save if database is being cleared
            if (window.IS_DATABASE_CLEARING) {
                console.log(
                    "Database is being cleared, skipping unsaved changes check"
                );
                return;
            }

            // Skip if pendingChangesRef or its current property is null/undefined
            if (!pendingChangesRef || !pendingChangesRef.current) {
                console.log("No pending changes ref available");
                return;
            }

            // Ensure we have properly structured changes before checking
            const hasTerrainChanges =
                pendingChangesRef.current.terrain &&
                (Object.keys(pendingChangesRef.current.terrain.added || {})
                    .length > 0 ||
                    Object.keys(pendingChangesRef.current.terrain.removed || {})
                        .length > 0);

            // If we have pending changes, save immediately and show warning
            if (hasTerrainChanges) {
                localStorage.setItem("reload_attempted", "true");

                // Standard way to show a confirmation dialog when closing the page
                // This works across modern browsers
                reloadJustPrevented = true;
                event.preventDefault();
                event.returnValue =
                    "You have unsaved changes. Are you sure you want to leave?";
                return event.returnValue;
            }
        };

<<<<<<< HEAD
        // This handler runs when the user navigates back/forward or after the beforeunload dialog
        const handlePopState = (event) => {
            // Check if this is after a cancel action from beforeunload
            if (reloadJustPrevented) {
                console.log("Detected popstate after reload prevention");
                event.preventDefault();

                // Reset the flag
                reloadJustPrevented = false;

                // Restore the history state to prevent the reload
                window.history.pushState(null, document.title, currentUrl);
                return false;
            }
        };

        // Function to handle when the page is shown after being hidden
        // This can happen when user clicks Cancel on the reload prompt
        const handleVisibilityChange = () => {
            if (document.visibilityState === "visible") {
                // Check if we were in the middle of a reload attempt
                const reloadAttempted =
                    localStorage.getItem("reload_attempted") === "true";
                if (reloadAttempted) {
                    console.log(
                        "Page became visible again after reload attempt"
                    );
                    // Clear the flag
                    localStorage.removeItem("reload_attempted");
                    // If we have a reload prevention flag, this means the user canceled
                    if (reloadJustPrevented) {
                        reloadJustPrevented = false;
                        console.log(
                            "User canceled reload, restoring history state"
                        );
                        // Restore history state
                        window.history.pushState(
                            null,
                            document.title,
                            currentUrl
                        );
                    }
                }
            }
        };

        window.addEventListener("beforeunload", handleBeforeUnload);
        window.addEventListener("popstate", handlePopState);
        document.addEventListener("visibilitychange", handleVisibilityChange);

        // Set initial history state
        window.history.pushState(null, document.title, currentUrl);

        // Clear any stale reload flags
        localStorage.removeItem("reload_attempted");

        return () => {
            window.removeEventListener("beforeunload", handleBeforeUnload);
            window.removeEventListener("popstate", handlePopState);
            document.removeEventListener(
                "visibilitychange",
                handleVisibilityChange
            );
        };
    }, []);

    // Track changes for incremental saves
    const trackTerrainChanges = (added = {}, removed = {}) => {
        // Skip if the database is being cleared
        if (window.IS_DATABASE_CLEARING) {
            console.log("Database is being cleared, skipping tracking changes");
            return;
        }

        // Initialize the changes object if it doesn't exist
        if (!pendingChangesRef.current) {
            pendingChangesRef.current = {
                terrain: {
                    added: {},
                    removed: {},
                },
                environment: {
                    added: [],
                    removed: [],
                },
            };
        }

        // Ensure terrain object exists
        if (!pendingChangesRef.current.terrain) {
            pendingChangesRef.current.terrain = {
                added: {},
                removed: {},
            };
        }

        // Ensure environment object exists
        if (!pendingChangesRef.current.environment) {
            pendingChangesRef.current.environment = {
                added: [],
                removed: [],
            };
        }

        // Safely handle potentially null or undefined values
        const safeAdded = added || {};
        const safeRemoved = removed || {};

        // Track added blocks
        Object.entries(safeAdded).forEach(([key, value]) => {
            if (pendingChangesRef.current?.terrain?.added) {
                pendingChangesRef.current.terrain.added[key] = value;
            }
            // If this position was previously in the removed list, remove it
            if (
                pendingChangesRef.current?.terrain?.removed &&
                pendingChangesRef.current.terrain.removed[key]
            ) {
                delete pendingChangesRef.current.terrain.removed[key];
            }
        });

        // Track removed blocks
        Object.entries(safeRemoved).forEach(([key, value]) => {
            // If this position was previously in the added list, just remove it
            if (
                pendingChangesRef.current?.terrain?.added &&
                pendingChangesRef.current.terrain.added[key]
            ) {
                delete pendingChangesRef.current.terrain.added[key];
            } else if (pendingChangesRef.current?.terrain?.removed) {
                // Otherwise track it as removed
                pendingChangesRef.current.terrain.removed[key] = value;
            }
        });
    };

    // Helper function to properly reset pendingChangesRef
    const resetPendingChanges = () => {
        pendingChangesRef.current = {
            terrain: {
                added: {},
                removed: {},
            },
            environment: {
                added: [],
                removed: [],
            },
        };
    };

    // Function to efficiently save terrain data
    const efficientTerrainSave = async () => {
        // Make it async
        // Skip if database is being cleared
        if (window.IS_DATABASE_CLEARING) {
            console.log("Database is being cleared, skipping terrain save");
            return;
        }
=======
		// Track added blocks
		Object.entries(safeAdded).forEach(([key, value]) => {
			if (pendingChangesRef.current?.terrain?.added) {
				pendingChangesRef.current.terrain.added[key] = value;
			}
			// If this position was previously in the removed list, remove it
			if (pendingChangesRef.current?.terrain?.removed && 
				pendingChangesRef.current.terrain.removed[key]) {
				delete pendingChangesRef.current.terrain.removed[key];
			}
		});
		
		// Track removed blocks
		Object.entries(safeRemoved).forEach(([key, value]) => {
			// If this position was previously in the added list, just remove it
			if (pendingChangesRef.current?.terrain?.added && 
				pendingChangesRef.current.terrain.added[key]) {
				delete pendingChangesRef.current.terrain.added[key];
			} else if (pendingChangesRef.current?.terrain?.removed) {
				// Otherwise track it as removed
				pendingChangesRef.current.terrain.removed[key] = value;
			}
		});
		
		// *** ADD LOGGING HERE ***
		// Only log if there are actual terrain changes to avoid spam
		const addedCount = Object.keys(pendingChangesRef.current.terrain?.added || {}).length;
		const removedCount = Object.keys(pendingChangesRef.current.terrain?.removed || {}).length;
		if (addedCount > 0 || removedCount > 0) {
		    // Use JSON.stringify to get a snapshot, limit depth for large objects if needed
		    try {
		        console.log("trackTerrainChanges: Pending changes updated:", 
		            JSON.parse(JSON.stringify(pendingChangesRef.current)) // Deep clone for logging snapshot
		        );
		    } catch (e) {
		        console.error("Error logging pending changes:", e);
		        // Fallback log if stringify fails
		        console.log("trackTerrainChanges: Pending changes ref (may not be exact snapshot):", pendingChangesRef.current);
		    }
		}
	};
	
	// Helper function to properly reset pendingChangesRef
	const resetPendingChanges = () => {
		// *** ADD LOGGING HERE ***
		console.log("resetPendingChanges: Clearing pending changes.");
		pendingChangesRef.current = {
			terrain: {
				added: {},
				removed: {}
			},
			environment: {
				added: [],
				removed: []
			}
		};
	};

	// Function to efficiently save terrain data
	const efficientTerrainSave = async () => { // Make it async

		console.warn("Efficient terrain save called, however it is disabled for now due to improper implementation with other existing systems.");

		// console.log("SAVING TERRAIN");
		// // Skip if database is being cleared
		// if (window.IS_DATABASE_CLEARING) {
		// 	console.log("Database is being cleared, skipping terrain save");
		// 	return;
		// }

		// // Skip if no changes to save
		// // Check both terrain and pendingChangesRef.current itself
		// if (!pendingChangesRef.current || 
		// 	!pendingChangesRef.current.terrain ||
		// 	(Object.keys(pendingChangesRef.current.terrain.added || {}).length === 0 && 
		// 	 Object.keys(pendingChangesRef.current.terrain.removed || {}).length === 0)) {
		// 	console.log("efficientTerrainSave: No pending terrain changes to save.");
		// 	return; // Explicitly return if no changes
		// }

		// // Capture the changes to save
		// // Ensure we have a valid object even if terrain is null momentarily
		// const changesToSave = { 
		//     added: { ...(pendingChangesRef.current.terrain?.added || {}) },
		//     removed: { ...(pendingChangesRef.current.terrain?.removed || {}) }
		// };
		
		// // Log the exact changes being saved
		// const addedCount = Object.keys(changesToSave.added).length;
		// const removedCount = Object.keys(changesToSave.removed).length;
		// console.log(`efficientTerrainSave: Attempting to save ${addedCount} added and ${removedCount} removed blocks.`);

		// // Reset pending changes immediately *before* starting the async save
		// resetPendingChanges(); 

		// // Log the reset action
		// console.log("efficientTerrainSave: Pending changes have been reset.");

		// try {
		// 	// Get a write transaction
		// 	const db = await DatabaseManager.getDBConnection();
		// 	const tx = db.transaction(STORES.TERRAIN, 'readwrite');
		// 	const store = tx.objectStore(STORES.TERRAIN);
			
		// 	// Apply removals
		// 	if (changesToSave.removed && removedCount > 0) {
		// 		console.log(`efficientTerrainSave: Deleting ${removedCount} blocks...`);
		// 		await Promise.all(Object.keys(changesToSave.removed).map(key => {
		// 			const deleteRequest = store.delete(`${key}`);
		// 			return new Promise((resolve, reject) => {
		// 				deleteRequest.onsuccess = resolve;
		// 				deleteRequest.onerror = reject;
		// 			});
		// 		}));
		// 		console.log(`efficientTerrainSave: Deleted ${removedCount} blocks from DB`);
		// 	}

		// 	// Apply additions/updates
		// 	if (changesToSave.added && addedCount > 0) {
		// 		console.log(`efficientTerrainSave: Adding/Updating ${addedCount} blocks...`);
		// 		await Promise.all(Object.entries(changesToSave.added).map(([key, value]) => {
		// 			const putRequest = store.put(value, key);
		// 			return new Promise((resolve, reject) => {
		// 				putRequest.onsuccess = resolve;
		// 				putRequest.onerror = reject;
		// 			});
		// 		}));
		// 		console.log(`efficientTerrainSave: Added/Updated ${addedCount} blocks in DB`);
		// 	}

		// 	// Complete the transaction
		// 	await new Promise((resolve, reject) => {
		// 		tx.oncomplete = resolve;
		// 		tx.onerror = reject;
		// 	});
			
		// 	console.log("Efficient terrain save completed successfully.");
		// 	lastSaveTimeRef.current = Date.now(); // Update last save time
		// } catch (error) {
		// 	console.error("Error during efficient terrain save:", error);
		// 	// IMPORTANT: Restore pending changes if save failed
		// 	// Combine the restored changes with any new changes that might have occurred
		// 	pendingChangesRef.current.terrain.added = { 
		// 	    ...changesToSave.added, 
		// 	    ...(pendingChangesRef.current.terrain?.added || {}) 
		// 	};
		// 	pendingChangesRef.current.terrain.removed = { 
		// 	    ...changesToSave.removed, 
		// 	    ...(pendingChangesRef.current.terrain?.removed || {}) 
		// 	};
		// 	console.log("efficientTerrainSave: Restored pending changes due to save error.");
		// }
	};
	
	// Initialize the incremental terrain save system
	useEffect(() => {
		console.log("Initializing incremental terrain save system");
		// Reset initial save flag to ensure we save a baseline
		initialSaveCompleteRef.current = false;
		// Clear pending changes 
		pendingChangesRef.current = { added: {}, removed: {} };
		// Set the last save time to now to prevent immediate saving on startup
		lastSaveTimeRef.current = Date.now();
		console.log("Last save time initialized to:", new Date(lastSaveTimeRef.current).toLocaleTimeString());
		
		// Attempt to load and validate terrain data
		const validateTerrain = async () => {
			try {
				const terrain = await DatabaseManager.getData(STORES.TERRAIN, "current");
				if (terrain && Object.keys(terrain).length > 0) {
					console.log(`Loaded existing terrain with ${Object.keys(terrain).length} blocks`);
					// We already have terrain data, mark as initialized
					initialSaveCompleteRef.current = true;
				} else {
					console.log("No existing terrain found, will create baseline on first save");
				}
			} catch (err) {
				console.error("Error validating terrain data:", err);
			}
		};
		
		validateTerrain();
	}, []);
	
	// Initialize refs for environment, terrain, etc.
	
	// State and Refs
	// We no longer need this since we're getting scene from useThree
	// const [scene, setScene] = useState(null);
	const spatialGridManagerRef = useRef(new SpatialGridManager(loadingManager));
	const orbitControlsRef = useRef(null);
	const frustumRef = useRef(new THREE.Frustum());
	const meshesInitializedRef = useRef(false);
	const cameraMoving = useRef(false);
	const useSpatialHashRef = useRef(true);
	const totalBlocksRef = useRef(0);

	// Scene setup
	const { scene, camera: threeCamera, raycaster: threeRaycaster, pointer, gl } = useThree();
	
	// Keep a reference to the current camera that can be accessed from outside the component
	const currentCameraRef = useRef(null);
	
	// Update the camera reference whenever it changes
	useEffect(() => {
		if (threeCamera) {
			currentCameraRef.current = threeCamera;
			cameraRef.current = threeCamera; // Also update our camera ref for frustum culling
		}
	}, [threeCamera]);
	
	

	// Function to update chunk system with current camera and process render queue
	const updateChunkSystemWithCamera = () => {
		// Only log occasionally to avoid console spam
		const shouldLog = false;//Date.now() % 2000 < 50; // Log roughly every 2 seconds for ~50ms window
		
		if (!currentCameraRef.current) {
			console.error("[updateChunkSystemWithCamera] Camera reference not available");
			return false;
		}
>>>>>>> 8f1d8762

        // Skip if no changes to save
        if (
            !pendingChangesRef.current ||
            !pendingChangesRef.current.terrain ||
            (Object.keys(pendingChangesRef.current.terrain.added || {})
                .length === 0 &&
                Object.keys(pendingChangesRef.current.terrain.removed || {})
                    .length === 0)
        ) {
            // console.log("No pending changes to save.");
            return;
        }

        // Capture the changes to save
        const changesToSave = { ...pendingChangesRef.current.terrain };

        // Reset pending changes immediately *before* starting the async save
        resetPendingChanges();

        console.log("Efficiently saving terrain changes:", changesToSave);

        try {
            // Get a write transaction
            const db = await DatabaseManager.getDBConnection();
            const tx = db.transaction(STORES.TERRAIN, "readwrite");
            const store = tx.objectStore(STORES.TERRAIN);

            // Apply removals
            if (
                changesToSave.removed &&
                Object.keys(changesToSave.removed).length > 0
            ) {
                await Promise.all(
                    Object.keys(changesToSave.removed).map((key) => {
                        const deleteRequest = store.delete(`${key}`);
                        return new Promise((resolve, reject) => {
                            deleteRequest.onsuccess = resolve;
                            deleteRequest.onerror = reject;
                        });
                    })
                );
                console.log(
                    `Deleted ${
                        Object.keys(changesToSave.removed).length
                    } blocks from DB`
                );
            }

<<<<<<< HEAD
            // Apply additions/updates
            if (
                changesToSave.added &&
                Object.keys(changesToSave.added).length > 0
            ) {
                await Promise.all(
                    Object.entries(changesToSave.added).map(([key, value]) => {
                        const putRequest = store.put(value, key);
                        return new Promise((resolve, reject) => {
                            putRequest.onsuccess = resolve;
                            putRequest.onerror = reject;
                        });
                    })
                );
                console.log(
                    `Added/Updated ${
                        Object.keys(changesToSave.added).length
                    } blocks in DB`
                );
            }
=======
	
	// Add a new ref to track changes during placement
	const placementChangesRef = useRef({ terrain: { added: {}, removed: {} }, environment: { added: [], removed: [] } });
	const instancedMeshRef = useRef({});
	const placementStartPosition = useRef(null);
	const shadowPlaneRef = useRef();
	const directionalLightRef = useRef();
	const terrainRef = useRef({});
	const gridRef = useRef();
	const placementInitialPositionRef = useRef(null); // Add ref for initial placement position

	
	// Animation tracking
	const mouseMoveAnimationRef = useRef(null);

	// Refs needed for real-time updates that functions depend on
	const isPlacingRef = useRef(false);
	const currentPlacingYRef = useRef(0);
	const previewPositionRef = useRef(new THREE.Vector3());
	const rawPlacementAnchorRef = useRef(new THREE.Vector3()); // *** NEW: Anchor for the raw intersection point ***
	const lockedAxisRef = useRef(null);
	const selectionDistanceRef = useRef(MAX_SELECTION_DISTANCE/2);
	const axisLockEnabledRef = useRef(axisLockEnabled);
	const currentBlockTypeRef = useRef(currentBlockType);
	const isFirstBlockRef = useRef(true);
	const modeRef = useRef(mode);
	const placementSizeRef = useRef(placementSize);
	const previewIsGroundPlaneRef = useRef(false);
	const placedBlockCountRef = useRef(0); // Track number of blocks placed during a mouse down/up cycle
	const lastDeletionTimeRef = useRef(0); // Add this ref to track the last deletion time
	const lastPlacementTimeRef = useRef(0); // Add this ref to track the last placement time

	// state for preview position to force re-render of preview cube when it changes
	const [previewPosition, setPreviewPosition] = useState(new THREE.Vector3());

	// Replace lastPlacedBlockRef with a Set to track all recently placed blocks
	const recentlyPlacedBlocksRef = useRef(new Set());

	/// references for
	const canvasRectRef = useRef(null);
	const tempVectorRef = useRef(new THREE.Vector3());

	// Add Tool Manager ref
	const toolManagerRef = useRef(null);

	// Initialize placement refs
	const mouseDownTimestampRef = useRef(0);
	const blockPlacementTimeoutRef = useRef(null);




	

	//* TERRAIN UPDATE FUNCTIONS *//
	//* TERRAIN UPDATE FUNCTIONS *//
	//* TERRAIN UPDATE FUNCTIONS *//
	//* TERRAIN UPDATE FUNCTIONS *//

	/**
	 * Build or update the terrain mesh from the terrain data
	 * @param {Object} options - Options for terrain update
	 * @param {boolean} options.deferMeshBuilding - Whether to defer mesh building for distant chunks
	 * @param {number} options.priorityDistance - Distance within which chunks get immediate meshes
	 * @param {number} options.deferredBuildDelay - Delay in ms before building deferred chunks
	 * @param {Object} options.blocks - Blocks to use (if not provided, uses terrainRef.current)
	 */
	const buildUpdateTerrain = async (options = {}) => {
		console.time('buildUpdateTerrain');
		
		// Use provided blocks or terrainRef.current
		const useProvidedBlocks = options.blocks && Object.keys(options.blocks).length > 0;
		
		if (!useProvidedBlocks && !terrainRef.current) {
			console.error("Terrain reference is not initialized and no blocks provided");
			console.timeEnd('buildUpdateTerrain');
			return;
		}
		
		try {
			// Get terrain blocks from options or reference
			const terrainBlocks = useProvidedBlocks ? options.blocks : { ...terrainRef.current };
			
			// Check if terrain is empty
			if (Object.keys(terrainBlocks).length === 0) {
				console.log("No terrain blocks to build");
				console.timeEnd('buildUpdateTerrain');
				return;
			}
			
			// Configure chunk loading with provided options
			const deferMeshBuilding = options.deferMeshBuilding !== false;
			console.log(`Building terrain with ${Object.keys(terrainBlocks).length} blocks (defer: ${deferMeshBuilding})`);
			
			// Configure chunk loading behavior
			configureChunkLoading({
				deferMeshBuilding: deferMeshBuilding,
				priorityDistance: options.priorityDistance,
				deferredBuildDelay: options.deferredBuildDelay
			});
			
			// If using provided blocks that aren't in terrainRef yet (like during initial load)
			// Only load directly into ChunkSystem without adding to terrainRef to prevent duplicates
			if (useProvidedBlocks) {
				// Use the chunk-based terrain system for better performance
				if (getChunkSystem() && updateTerrainChunks) {
					console.time('updateTerrainChunks');
					updateTerrainChunks(terrainBlocks, deferMeshBuilding);
					console.timeEnd('updateTerrainChunks');
					
					// If they aren't already in terrainRef, add them gradually for future operations
					if (Object.keys(terrainRef.current).length === 0) {
						// Add the blocks to terrainRef in small batches to avoid blocking the UI
						const blockEntries = Object.entries(terrainBlocks);
						const BATCH_SIZE = 10000;
						const totalBatches = Math.ceil(blockEntries.length / BATCH_SIZE);
						
						console.log(`Adding ${blockEntries.length} blocks to terrainRef in ${totalBatches} batches`);
						
						// Start adding blocks in background
						const processBlockBatch = (startIdx, batchNum) => {
							const endIdx = Math.min(startIdx + BATCH_SIZE, blockEntries.length);
							const batch = blockEntries.slice(startIdx, endIdx);
							
							// Add blocks from this batch
							batch.forEach(([posKey, blockId]) => {
								terrainRef.current[posKey] = blockId;
								// Also add to pendingChanges
								pendingChangesRef.current.added[posKey] = blockId;
							});
							
							// Log progress occasionally
							if (batchNum % 5 === 0 || batchNum === totalBatches - 1) {
								console.log(`Added batch ${batchNum + 1}/${totalBatches} to terrainRef`);
							}
							
							// Schedule next batch if there are more
							if (endIdx < blockEntries.length) {
								setTimeout(() => {
									processBlockBatch(endIdx, batchNum + 1);
								}, 50); // 50ms delay to avoid blocking UI
							} else {
								console.log(`Finished adding all ${blockEntries.length} blocks to terrainRef`);
							}
						};
						
						// Start background processing after a short delay
						setTimeout(() => {
							processBlockBatch(0, 0);
						}, 1000);
					}
				} else {
					console.warn("Chunk system or updateTerrainChunks not available");
				}
			} else {
				// Normal operation with terrainRef
				if (getChunkSystem() && updateTerrainChunks) {
					console.time('updateTerrainChunks');
					updateTerrainChunks(terrainBlocks, deferMeshBuilding);
					console.timeEnd('updateTerrainChunks');
				} else {
					console.warn("Chunk system or updateTerrainChunks not available");
				}
			}
			
			// Ensure we process the queue to show initial chunks
			if (processChunkRenderQueue) {
				processChunkRenderQueue();
			}
			
			console.timeEnd('buildUpdateTerrain');
		} catch (error) {
			console.error("Error building terrain:", error);
			console.timeEnd('buildUpdateTerrain');
		}
	};
	

	// Ultra-optimized direct block update path for drag operations
	const fastUpdateBlock = (position, blockId) => {
		// Early validation
		if (!position) return;
		
		// Convert to integer positions and get position key
		const x = Math.round(position[0] || position.x);
		const y = Math.round(position[1] || position.y);
		const z = Math.round(position[2] || position.z);
		const posKey = `${x},${y},${z}`;
		
		// Skip if no change
		if (terrainRef.current[posKey] === blockId) return;

		// For removal (blockId = 0), use a different approach
		if (blockId === 0) {
			// Skip if block doesn't exist
			if (!terrainRef.current[posKey]) return;

			// Save the original block ID for undo
			const originalBlockId = terrainRef.current[posKey];
			
			// Add to database tracking changes
			const removedBlocks = { [posKey]: originalBlockId };
			trackTerrainChanges({}, removedBlocks);
>>>>>>> 8f1d8762

            // Complete the transaction
            await new Promise((resolve, reject) => {
                tx.oncomplete = resolve;
                tx.onerror = reject;
            });

            console.log("Efficient terrain save completed successfully.");
            lastSaveTimeRef.current = Date.now(); // Update last save time
        } catch (error) {
            console.error("Error during efficient terrain save:", error);
            // IMPORTANT: Restore pending changes if save failed
            pendingChangesRef.current.terrain = changesToSave;
        }
    };

    // Initialize the incremental terrain save system
    useEffect(() => {
        console.log("Initializing incremental terrain save system");
        // Reset initial save flag to ensure we save a baseline
        initialSaveCompleteRef.current = false;
        // Clear pending changes
        pendingChangesRef.current = { added: {}, removed: {} };
        // Set the last save time to now to prevent immediate saving on startup
        lastSaveTimeRef.current = Date.now();
        console.log(
            "Last save time initialized to:",
            new Date(lastSaveTimeRef.current).toLocaleTimeString()
        );

        // Attempt to load and validate terrain data
        const validateTerrain = async () => {
            try {
                const terrain = await DatabaseManager.getData(
                    STORES.TERRAIN,
                    "current"
                );
                if (terrain && Object.keys(terrain).length > 0) {
                    console.log(
                        `Loaded existing terrain with ${
                            Object.keys(terrain).length
                        } blocks`
                    );
                    // We already have terrain data, mark as initialized
                    initialSaveCompleteRef.current = true;
                } else {
                    console.log(
                        "No existing terrain found, will create baseline on first save"
                    );
                }
            } catch (err) {
                console.error("Error validating terrain data:", err);
            }
        };

        validateTerrain();
    }, []);

    // Initialize refs for environment, terrain, etc.

    // State and Refs
    // We no longer need this since we're getting scene from useThree
    // const [scene, setScene] = useState(null);
    const spatialGridManagerRef = useRef(
        new SpatialGridManager(loadingManager)
    );
    const orbitControlsRef = useRef(null);
    const frustumRef = useRef(new THREE.Frustum());
    const meshesInitializedRef = useRef(false);
    const cameraMoving = useRef(false);
    const useSpatialHashRef = useRef(true);
    const totalBlocksRef = useRef(0);

    // Scene setup
    const {
        scene,
        camera: threeCamera,
        raycaster: threeRaycaster,
        pointer,
        gl,
    } = useThree();

    // Keep a reference to the current camera that can be accessed from outside the component
    const currentCameraRef = useRef(null);

    // Update the camera reference whenever it changes
    useEffect(() => {
        if (threeCamera) {
            currentCameraRef.current = threeCamera;
            cameraRef.current = threeCamera; // Also update our camera ref for frustum culling
        }
    }, [threeCamera]);

    // Function to update chunk system with current camera and process render queue
    const updateChunkSystemWithCamera = () => {
        // Only log occasionally to avoid console spam
        const shouldLog = false; //Date.now() % 2000 < 50; // Log roughly every 2 seconds for ~50ms window

        if (!currentCameraRef.current) {
            console.error(
                "[updateChunkSystemWithCamera] Camera reference not available"
            );
            return false;
        }

        const camera = currentCameraRef.current;
        const chunkSystem = getChunkSystem();
        if (!chunkSystem) {
            console.error(
                "[updateChunkSystemWithCamera] Chunk system not available"
            );
            return false;
        }

        // Ensure camera matrices are up to date
        camera.updateMatrixWorld(true);
        camera.updateProjectionMatrix();

        // Update the camera in the chunk system
        updateChunkSystemCamera(camera);

        // Make sure view distance settings are correct
        const { getViewDistance } = require("./constants/terrain");
        const currentViewDistance = getViewDistance();

        // Ensure view distance is set and view distance culling is enabled
        chunkSystem.setViewDistance(currentViewDistance);
        chunkSystem.setViewDistanceEnabled(true);

        if (shouldLog) {
            console.log(
                "[updateChunkSystemWithCamera] Updated view distance:",
                currentViewDistance,
                "Camera position:",
                camera.position.toArray().map((v) => v.toFixed(2))
            );
        }

<<<<<<< HEAD
        // Process chunks with updated camera reference
        processChunkRenderQueue();

        // Update the frustum for visibility calculations
        const projScreenMatrix = new THREE.Matrix4();
        projScreenMatrix.multiplyMatrices(
            camera.projectionMatrix,
            camera.matrixWorldInverse
        );
        const frustum = new THREE.Frustum();
        frustum.setFromProjectionMatrix(projScreenMatrix);
        frustumRef.current = frustum;

        return true;
    };

    // Add a debug function to force refresh all chunks
    const forceRefreshAllChunks = () => {
        console.log(
            "[Debug] Forcing refresh of all chunks based on camera position"
        );

        const camera = currentCameraRef.current;
        if (!camera) {
            console.error("[Debug] No camera reference available");
            return;
        }

        const chunkSystem = getChunkSystem();
        if (!chunkSystem) {
            console.error("[Debug] No chunk system available");
            return;
        }
=======
	
	/// Placement and Modification Functions ///
	/// Placement and Modification Functions ///
	/// Placement and Modification Functions ///
	/// Placement and Modification Functions ///

	// Handle pointer/mouse down
	const handleMouseDown = (e) => {
		// Check if a tool is active
		const isToolActive = toolManagerRef.current && toolManagerRef.current.getActiveTool();
		if (isToolActive) {
			// Get the raycast intersection to determine mouse position in 3D space
			const intersection = getRaycastIntersection();
			if (intersection) {
				// Create a synthetic mouse event with normal information
				const mouseEvent = {
					...e,
					normal: intersection.normal
				};
				// Forward to tool manager
				toolManagerRef.current.handleMouseDown(mouseEvent, intersection.point, e.button);
				return;
			}
		}
		
		// Otherwise use default behavior for block placement
		if (e.button === 0) {
			// Only set isPlacingRef.current to true if no tool is active
			if (!isToolActive) {
				isPlacingRef.current = true;
				
				// Get the SNAPPED preview position for Y-lock
				const initialBlockIntersection = getRaycastIntersection();
				if (initialBlockIntersection) {
					currentPlacingYRef.current = previewPositionRef.current.y; // Use current preview Y
				}

				// Get the RAW GROUND intersection for the initial anchor
				const groundPlane = new THREE.Plane(new THREE.Vector3(0, 1, 0), 0); // Plane at y=0
				const groundPoint = new THREE.Vector3();
				threeRaycaster.ray.intersectPlane(groundPlane, groundPoint);

				if (groundPoint) {
					rawPlacementAnchorRef.current.copy(groundPoint);
					console.log("Set initial ground anchor:", groundPoint.toArray());
				} else {
					console.warn("Initial ground plane raycast failed on mousedown. Cannot set raw placement anchor.");
				}

				isFirstBlockRef.current = true;
				recentlyPlacedBlocksRef.current.clear();
				placedBlockCountRef.current = 0;

				// Store initial position for axis lock (if needed)
				if (axisLockEnabledRef.current) {
					// placementStartPosition.current = previewPositionRef.current.clone(); 
				}

				placementChangesRef.current = { 
					terrain: { added: {}, removed: {} }, 
					environment: { added: [], removed: [] } 
				};

				// Handle initial placement (might place immediately based on first frame logic)
				updatePreviewPosition();
				// Force an immediate block placement on mouse down
				if (isFirstBlockRef.current) {
					handleBlockPlacement();
				}
				playPlaceSound(); // Play sound on initial click
			}
		}
	};

	const handleBlockPlacement = () => {
		
		// Safety check: Don't do anything if a tool is active - this avoids interfering with tool functionality
		if (toolManagerRef.current && toolManagerRef.current.getActiveTool()) {
			return;
		}
		
		if (!modeRef.current || !isPlacingRef.current) return;

		if (currentBlockTypeRef.current?.isEnvironment) {
			if (isFirstBlockRef.current) {
				// Call the environment builder to place the object
				if (environmentBuilderRef.current && typeof environmentBuilderRef.current.placeEnvironmentModel === 'function') {
					try {
						// Pass the current mode to placeEnvironmentModel
						const result = environmentBuilderRef.current.placeEnvironmentModel(modeRef.current);
						
						// In remove mode, handle removed objects
						if (modeRef.current === "remove" && result?.length > 0) {
							console.log(`Removed ${result.length} environment objects`);
							// No need to track these in placementChangesRef as the environment builder
							// already handles undo/redo for environment objects
						} 
						// In add mode, handle added objects
						else if (modeRef.current === "add" && result?.length > 0) {
							console.log('Environment objects placed:', result.length);
							// Track added environment objects in the placementChangesRef for undo/redo support
							if (placementChangesRef.current) {
								placementChangesRef.current.environment.added = [
									...placementChangesRef.current.environment.added,
									...result
								];
							}
						}
					} catch (error) {
						console.error('Error handling environment object:', error);
					}
				} else {
					console.error('Environment builder reference or placeEnvironmentModel function not available');
				}
			}
		} else {
			// Standard block placement
			if (modeRef.current === "add") {
				// Get current time for placement delay
				const now = performance.now();

				// Check if enough time has passed since the last placement
				if (now - lastPlacementTimeRef.current < 50) { // 50ms delay
					return; // Exit if the delay hasn't passed
				}
>>>>>>> 8f1d8762

        // Ensure view distance settings are correct
        const { getViewDistance } = require("./constants/terrain");
        const currentViewDistance = getViewDistance();

<<<<<<< HEAD
        // Ensure camera matrices are up to date
        camera.updateMatrixWorld(true);
        camera.updateProjectionMatrix();
=======
				// Only update if blocks were actually placed
				if (blockWasPlaced) {
					importedUpdateTerrainBlocks(addedBlocks, {});
					
					// *** ADD CALL TO trackTerrainChanges HERE ***
					trackTerrainChanges(addedBlocks, {});

					// Explicitly update the spatial hash for collisions with force option
					const addedBlocksArray = Object.entries(addedBlocks).map(([posKey, blockId]) => {
						const [x, y, z] = posKey.split(',').map(Number);
						return {
							id: blockId,
							position: [x, y, z]
						};
					});
					
					// Force immediate update of spatial hash for collision detection
					if (addedBlocksArray.length > 0) {
						updateSpatialHashForBlocks(addedBlocksArray, [], { force: true });
					}
					
					// Increment the placed block counter
					placedBlockCountRef.current += Object.keys(addedBlocks).length;
>>>>>>> 8f1d8762

        // Update the frustum for visibility calculations
        const projScreenMatrix = new THREE.Matrix4();
        projScreenMatrix.multiplyMatrices(
            camera.projectionMatrix,
            camera.matrixWorldInverse
        );
        const frustum = new THREE.Frustum();
        frustum.setFromProjectionMatrix(projScreenMatrix);
        frustumRef.current = frustum;

        // Explicitly update view distance and enable culling
        chunkSystem.setViewDistance(currentViewDistance);
        chunkSystem.setViewDistanceEnabled(true);

<<<<<<< HEAD
        // Set camera in chunk system
        updateChunkSystemCamera(camera);
=======
				// Check if enough time has passed since the last deletion
				if (now - lastDeletionTimeRef.current < 50) { // 50ms delay
					return; // Exit if the delay hasn't passed
				}
>>>>>>> 8f1d8762

        // Process render queue multiple times to ensure updates are applied
        processChunkRenderQueue();
        setTimeout(() => processChunkRenderQueue(), 50);
        setTimeout(() => processChunkRenderQueue(), 100);

        return true;
    };

<<<<<<< HEAD
    // Add a new ref to track changes during placement
    const placementChangesRef = useRef({
        terrain: { added: {}, removed: {} },
        environment: { added: [], removed: [] },
    });
    const instancedMeshRef = useRef({});
    const placementStartPosition = useRef(null);
    const shadowPlaneRef = useRef();
    const directionalLightRef = useRef();
    const terrainRef = useRef({});
    const gridRef = useRef();

    // Animation tracking
    const mouseMoveAnimationRef = useRef(null);

    // Refs needed for real-time updates that functions depend on
    const isPlacingRef = useRef(false);
    const currentPlacingYRef = useRef(0);
    const previewPositionRef = useRef(new THREE.Vector3());
    const lockedAxisRef = useRef(null);
    const selectionDistanceRef = useRef(MAX_SELECTION_DISTANCE / 2);
    const axisLockEnabledRef = useRef(axisLockEnabled);
    const currentBlockTypeRef = useRef(currentBlockType);
    const isFirstBlockRef = useRef(true);
    const modeRef = useRef(mode);
    const placementSizeRef = useRef(placementSize);
    const previewIsGroundPlaneRef = useRef(false);
    const placedBlockCountRef = useRef(0); // Track number of blocks placed during a mouse down/up cycle
    const lastDeletionTimeRef = useRef(0); // Add this ref to track the last deletion time
    const lastPlacementTimeRef = useRef(0); // Add this ref to track the last placement time

    // state for preview position to force re-render of preview cube when it changes
    const [previewPosition, setPreviewPosition] = useState(new THREE.Vector3());

    // Replace lastPlacedBlockRef with a Set to track all recently placed blocks
    const recentlyPlacedBlocksRef = useRef(new Set());

    /// references for
    const canvasRectRef = useRef(null);
    const tempVectorRef = useRef(new THREE.Vector3());

    // Add Tool Manager ref
    const toolManagerRef = useRef(null);

    // Initialize placement refs
    const mouseDownTimestampRef = useRef(0);
    const blockPlacementTimeoutRef = useRef(null);

    //* TERRAIN UPDATE FUNCTIONS *//
    //* TERRAIN UPDATE FUNCTIONS *//
    //* TERRAIN UPDATE FUNCTIONS *//
    //* TERRAIN UPDATE FUNCTIONS *//

    /**
     * Build or update the terrain mesh from the terrain data
     * @param {Object} options - Options for terrain update
     * @param {boolean} options.deferMeshBuilding - Whether to defer mesh building for distant chunks
     * @param {number} options.priorityDistance - Distance within which chunks get immediate meshes
     * @param {number} options.deferredBuildDelay - Delay in ms before building deferred chunks
     * @param {Object} options.blocks - Blocks to use (if not provided, uses terrainRef.current)
     */
    const buildUpdateTerrain = async (options = {}) => {
        console.time("buildUpdateTerrain");

        // Use provided blocks or terrainRef.current
        const useProvidedBlocks =
            options.blocks && Object.keys(options.blocks).length > 0;

        if (!useProvidedBlocks && !terrainRef.current) {
            console.error(
                "Terrain reference is not initialized and no blocks provided"
            );
            console.timeEnd("buildUpdateTerrain");
            return;
        }
=======
				// Check each position
				positions.forEach(pos => {
					const blockKey = `${pos.x},${pos.y},${pos.z}`;
					
					// Only remove if block exists at this position
					if (terrainRef.current[blockKey]) {
						removedBlocks[blockKey] = terrainRef.current[blockKey];
						delete terrainRef.current[blockKey];
						
						// IMPORTANT: Track for undo/redo
						placementChangesRef.current.terrain.removed[blockKey] = removedBlocks[blockKey];
						blockWasRemoved = true;
					}
				});

				// Only proceed if blocks were actually removed
				if (blockWasRemoved) {
					importedUpdateTerrainBlocks({}, removedBlocks);

					// *** ADD CALL TO trackTerrainChanges HERE ***
					trackTerrainChanges({}, removedBlocks);

					// Explicitly update the spatial hash for collisions with force option
					const removedBlocksArray = Object.entries(removedBlocks).map(([posKey, blockId]) => {
						const [x, y, z] = posKey.split(',').map(Number);
						return {
							id: 0, // Use 0 for removed blocks
							position: [x, y, z]
						};
					});
					
					// Force immediate update of spatial hash for collision detection
					if (removedBlocksArray.length > 0) {
						updateSpatialHashForBlocks([], removedBlocksArray, { force: true });
					}
>>>>>>> 8f1d8762

        try {
            // Get terrain blocks from options or reference
            const terrainBlocks = useProvidedBlocks
                ? options.blocks
                : { ...terrainRef.current };

            // Check if terrain is empty
            if (Object.keys(terrainBlocks).length === 0) {
                console.log("No terrain blocks to build");
                console.timeEnd("buildUpdateTerrain");
                return;
            }

            // Configure chunk loading with provided options
            const deferMeshBuilding = options.deferMeshBuilding !== false;
            console.log(
                `Building terrain with ${
                    Object.keys(terrainBlocks).length
                } blocks (defer: ${deferMeshBuilding})`
            );

            // Configure chunk loading behavior
            configureChunkLoading({
                deferMeshBuilding: deferMeshBuilding,
                priorityDistance: options.priorityDistance,
                deferredBuildDelay: options.deferredBuildDelay,
            });

            // If using provided blocks that aren't in terrainRef yet (like during initial load)
            // Only load directly into ChunkSystem without adding to terrainRef to prevent duplicates
            if (useProvidedBlocks) {
                // Use the chunk-based terrain system for better performance
                if (getChunkSystem() && updateTerrainChunks) {
                    console.time("updateTerrainChunks");
                    updateTerrainChunks(terrainBlocks, deferMeshBuilding);
                    console.timeEnd("updateTerrainChunks");

                    // If they aren't already in terrainRef, add them gradually for future operations
                    if (Object.keys(terrainRef.current).length === 0) {
                        // Add the blocks to terrainRef in small batches to avoid blocking the UI
                        const blockEntries = Object.entries(terrainBlocks);
                        const BATCH_SIZE = 10000;
                        const totalBatches = Math.ceil(
                            blockEntries.length / BATCH_SIZE
                        );

                        console.log(
                            `Adding ${blockEntries.length} blocks to terrainRef in ${totalBatches} batches`
                        );

                        // Start adding blocks in background
                        const processBlockBatch = (startIdx, batchNum) => {
                            const endIdx = Math.min(
                                startIdx + BATCH_SIZE,
                                blockEntries.length
                            );
                            const batch = blockEntries.slice(startIdx, endIdx);

                            // Add blocks from this batch
                            batch.forEach(([posKey, blockId]) => {
                                terrainRef.current[posKey] = blockId;
                                // Also add to pendingChanges
                                pendingChangesRef.current.added[posKey] =
                                    blockId;
                            });

                            // Log progress occasionally
                            if (
                                batchNum % 5 === 0 ||
                                batchNum === totalBatches - 1
                            ) {
                                console.log(
                                    `Added batch ${
                                        batchNum + 1
                                    }/${totalBatches} to terrainRef`
                                );
                            }

                            // Schedule next batch if there are more
                            if (endIdx < blockEntries.length) {
                                setTimeout(() => {
                                    processBlockBatch(endIdx, batchNum + 1);
                                }, 50); // 50ms delay to avoid blocking UI
                            } else {
                                console.log(
                                    `Finished adding all ${blockEntries.length} blocks to terrainRef`
                                );
                            }
                        };

                        // Start background processing after a short delay
                        setTimeout(() => {
                            processBlockBatch(0, 0);
                        }, 1000);
                    }
                } else {
                    console.warn(
                        "Chunk system or updateTerrainChunks not available"
                    );
                }
            } else {
                // Normal operation with terrainRef
                if (getChunkSystem() && updateTerrainChunks) {
                    console.time("updateTerrainChunks");
                    updateTerrainChunks(terrainBlocks, deferMeshBuilding);
                    console.timeEnd("updateTerrainChunks");
                } else {
                    console.warn(
                        "Chunk system or updateTerrainChunks not available"
                    );
                }
            }

            // Ensure we process the queue to show initial chunks
            if (processChunkRenderQueue) {
                processChunkRenderQueue();
            }

            console.timeEnd("buildUpdateTerrain");
        } catch (error) {
            console.error("Error building terrain:", error);
            console.timeEnd("buildUpdateTerrain");
        }
    };

    // Ultra-optimized direct block update path for drag operations
    const fastUpdateBlock = (position, blockId) => {
        // Early validation
        if (!position) return;

        // Convert to integer positions and get position key
        const x = Math.round(position[0] || position.x);
        const y = Math.round(position[1] || position.y);
        const z = Math.round(position[2] || position.z);
        const posKey = `${x},${y},${z}`;

        // Skip if no change
        if (terrainRef.current[posKey] === blockId) return;

        // For removal (blockId = 0), use a different approach
        if (blockId === 0) {
            // Skip if block doesn't exist
            if (!terrainRef.current[posKey]) return;

            // Save the original block ID for undo
            const originalBlockId = terrainRef.current[posKey];

            // Add to database tracking changes
            const removedBlocks = { [posKey]: originalBlockId };
            trackTerrainChanges({}, removedBlocks);

            // IMPORTANT: Track for undo/redo
            placementChangesRef.current.terrain.removed[posKey] =
                originalBlockId;

            // Remove from terrain
            delete terrainRef.current[posKey];
        } else {
            // Add to database tracking changes
            const addedBlocks = { [posKey]: blockId };
            trackTerrainChanges(addedBlocks, {});

            // IMPORTANT: Track for undo/redo
            placementChangesRef.current.terrain.added[posKey] = blockId;

            // Add to terrain
            terrainRef.current[posKey] = blockId;
        }

        // Update block count
        totalBlocksRef.current = Object.keys(terrainRef.current).length;

        // Direct call to chunk system for fastest performance
        if (getChunkSystem()) {
            getChunkSystem().updateBlocks(
                [
                    {
                        position: position,
                        id: blockId,
                    },
                ],
                []
            );
        }

<<<<<<< HEAD
        // Explicitly update the spatial hash for collisions
        // Format the block for updateSpatialHashForBlocks
        const blockArray = [
            {
                id: blockId,
                position: [x, y, z],
            },
        ];

        // Call with force option to ensure immediate update
        if (blockId === 0) {
            // For removal
            updateSpatialHashForBlocks([], blockArray, { force: true });
        } else {
            // For addition
            updateSpatialHashForBlocks(blockArray, [], { force: true });
        }
=======
		// Get intersection for preview (potentially snapped by grid/blocks)
		const blockIntersection = getRaycastIntersection();

		// *** Get RAW ground intersection point for threshold checking ***
		const groundPlane = new THREE.Plane(new THREE.Vector3(0, 1, 0), 0); // Plane at y=0
		const currentGroundPoint = new THREE.Vector3();
		// Ensure raycaster is updated (already done in getRaycastIntersection, but good practice)
		const normalizedMouse = pointer.clone(); 
		threeRaycaster.setFromCamera(normalizedMouse, threeCamera);
		const hitGround = threeRaycaster.ray.intersectPlane(groundPlane, currentGroundPoint);

		// If we have a valid BLOCK intersection and mouse position:
		if (blockIntersection && blockIntersection.point) {
			// Check if a tool is active
			const isToolActive = toolManagerRef.current && toolManagerRef.current.getActiveTool();
			// Store the calculated SNAPPED position before applying constraints
			const potentialNewPosition = tempVectorRef.current.clone();

			// Delegate mouse move to tool if active (using blockIntersection)
			if (isToolActive) {
				const activeTool = toolManagerRef.current.getActiveTool();
				// Only call the tool's handleMouseMove if it has this method
				if (typeof activeTool.handleMouseMove === 'function') {
					// Create a synthetic mouse event using the current pointer coordinates and canvas position
					const canvasRect = gl.domElement.getBoundingClientRect();
					const mouseEvent = {
						// Calculate client coordinates based on normalized pointer and canvas rect
						clientX: ((pointer.x + 1) / 2) * canvasRect.width + canvasRect.left,
						clientY: ((1 - pointer.y) / 2) * canvasRect.height + canvasRect.top,
						// Add normal information from blockIntersection for proper tool positioning
						normal: blockIntersection.normal
					};
					
					// Call the tool's handleMouseMove
					activeTool.handleMouseMove(mouseEvent, blockIntersection.point);
				}
			}
			
			// Calculate the SNAPPED potential new position (based on blockIntersection)
			potentialNewPosition.copy(blockIntersection.point);
			if (modeRef.current === "delete" || modeRef.current === "remove") {
				if (blockIntersection.block) {
					potentialNewPosition.x = blockIntersection.block.x;
					potentialNewPosition.y = blockIntersection.block.y;
					potentialNewPosition.z = blockIntersection.block.z;
				} else {
					potentialNewPosition.x = Math.round(potentialNewPosition.x - blockIntersection.normal.x * 0.5);
					potentialNewPosition.y = Math.round(potentialNewPosition.y - blockIntersection.normal.y * 0.5);
					potentialNewPosition.z = Math.round(potentialNewPosition.z - blockIntersection.normal.z * 0.5);
				}
			} else {
				const hitBlock = blockIntersection.block || {
					x: Math.floor(blockIntersection.point.x),
					y: Math.floor(blockIntersection.point.y),
					z: Math.floor(blockIntersection.point.z)
				};

				// Use the face information if available for more precise placement
				if (blockIntersection.face && blockIntersection.normal) {
					// Position the new block adjacent to the face that was hit
					potentialNewPosition.x = hitBlock.x + blockIntersection.normal.x;
					potentialNewPosition.y = hitBlock.y + blockIntersection.normal.y;
					potentialNewPosition.z = hitBlock.z + blockIntersection.normal.z;

					// Ensure we have integer coordinates for block placement
					potentialNewPosition.x = Math.round(potentialNewPosition.x);
					potentialNewPosition.y = Math.round(potentialNewPosition.y);
					potentialNewPosition.z = Math.round(potentialNewPosition.z);

					// Log face detection for debugging
				} else {
					// Fallback to the old method if face information is not available
					potentialNewPosition.add(blockIntersection.normal.clone().multiplyScalar(0.5));
					potentialNewPosition.x = Math.round(potentialNewPosition.x);
					potentialNewPosition.y = Math.round(potentialNewPosition.y);
					potentialNewPosition.z = Math.round(potentialNewPosition.z);
				}

				// Handle y-coordinate special case if this is a ground plane hit
				if (blockIntersection.isGroundPlane && modeRef.current === "add") {
					potentialNewPosition.y = 0; // Position at y=0 when placing on ground plane
				}

				// Apply axis lock if enabled (This seems distinct from the Y-lock during placement)
				// Note: This axis lock logic might conflict or interact with the new Y-lock. Review needed.
				if (axisLockEnabledRef.current) { // Changed from axisLockEnabled to ref
					// Keep only movement along the selected axis
					const originalPos = previewPositionRef.current.clone(); // Use the current preview position as the reference
					const axisLock = lockedAxisRef.current;

					if (axisLock === 'x') {
						potentialNewPosition.y = originalPos.y;
						potentialNewPosition.z = originalPos.z;
					} else if (axisLock === 'y') {
						potentialNewPosition.x = originalPos.x;
						potentialNewPosition.z = originalPos.z;
					} else if (axisLock === 'z') {
						potentialNewPosition.x = originalPos.x;
						potentialNewPosition.y = originalPos.y;
					}
				}
			}

			// --- Start: Placement Constraints Logic (Using Raw Ground Intersection) ---
			let shouldUpdatePreview = true;
			let thresholdMet = false; // Flag to track if raw ground threshold was met

			if (isPlacingRef.current && !isToolActive) {
				// Use the RAW GROUND intersection point for distance check
				if (hitGround && rawPlacementAnchorRef.current) {
					const groundDistanceMoved = currentGroundPoint.distanceTo(rawPlacementAnchorRef.current);

					// Check if this is the first block placement after mouse down
					if (isFirstBlockRef.current) {
						// For the first block, bypass the threshold check and always place
						shouldUpdatePreview = true;
						thresholdMet = true; // Mark that we're forcing the placement
						// Lock the Y-coordinate of the SNAPPED position
						potentialNewPosition.y = currentPlacingYRef.current;
					} else {
						// After first block, apply normal threshold logic
						// Optional: Log ground distance check
						// console.log(`Ground Distance Check: Moved=${groundDistanceMoved.toFixed(4)}, Threshold=${THRESHOLD_FOR_PLACING}`);
						if (groundDistanceMoved < THRESHOLD_FOR_PLACING) {
							// Raw ground projection hasn't moved enough since last placement trigger.
							shouldUpdatePreview = false;
						} else {
							// Raw ground distance threshold met: Allow preview update and placement.
							shouldUpdatePreview = true;
							thresholdMet = true; // Mark that we passed the raw ground check
							// Lock the Y-coordinate of the SNAPPED position
							potentialNewPosition.y = currentPlacingYRef.current;
							// Ground anchor update happens *after* successful preview update below
						}
					}
				} else {
					// Cannot perform check if anchor or current ground point is missing
					shouldUpdatePreview = false; 
					console.warn("Missing raw ground anchor or ground intersection point for threshold check.");
				}
			}
			// --- End: Placement Constraints Logic (Using Raw Ground Intersection) ---

			// CRITICAL: Update the SNAPPED preview position only if allowed
			if (shouldUpdatePreview && previewPositionRef && previewPositionRef.current) {
					previewPositionRef.current.copy(potentialNewPosition); // Update internal ref with SNAPPED pos
					setPreviewPosition(potentialNewPosition.clone()); // Update React state for preview rendering
					if (previewPositionToAppJS) {
						previewPositionToAppJS(potentialNewPosition.clone());
					}

					// *** NEW: Update the RAW GROUND anchor point IF the raw threshold was met ***
					if (isPlacingRef.current && !isToolActive && thresholdMet && hitGround) {
						rawPlacementAnchorRef.current.copy(currentGroundPoint); // Reset the raw ground anchor
						// console.log("Updated ground anchor:", currentGroundPoint.toArray());
					}
			}

			// Only call handleBlockPlacement if placing, NOT using a tool, and allowed to update preview (threshold met)
			if (isPlacingRef.current && !isToolActive && shouldUpdatePreview) {
				handleBlockPlacement();
			}
		}

		// Reset processing flag at the end of the frame
		updatePreviewPosition.isProcessing = false;
	};
>>>>>>> 8f1d8762

        // We'll update debug info and total blocks count later in bulk
    };

    /// Placement and Modification Functions ///
    /// Placement and Modification Functions ///
    /// Placement and Modification Functions ///
    /// Placement and Modification Functions ///

    // Handle pointer/mouse down
    const handleMouseDown = (e) => {
        // Check if a tool is active
        const isToolActive =
            toolManagerRef.current && toolManagerRef.current.getActiveTool();
        if (isToolActive) {
            // Get the raycast intersection to determine mouse position in 3D space
            const intersection = getRaycastIntersection();
            if (intersection) {
                // Create a synthetic mouse event with normal information
                const mouseEvent = {
                    ...e,
                    normal: intersection.normal,
                };
                // Forward to tool manager
                toolManagerRef.current.handleMouseDown(
                    mouseEvent,
                    intersection.point,
                    e.button
                );
                return;
            }
        }

        // Otherwise use default behavior for block placement
        if (e.button === 0) {
            // Only set isPlacingRef.current to true if no tool is active
            // (This check is redundant now, but kept for clarity)
            if (!isToolActive) {
                isPlacingRef.current = true;

                isFirstBlockRef.current = true;
                currentPlacingYRef.current = previewPositionRef.current.y;

                // Clear recently placed blocks on mouse down
                recentlyPlacedBlocksRef.current.clear();

                // Reset the placed block counter for a new placement session
                placedBlockCountRef.current = 0;

                // Store initial position for axis lock
                if (axisLockEnabledRef.current) {
                    placementStartPosition.current =
                        previewPositionRef.current.clone();
                }

                // Reset the placement changes tracker
                placementChangesRef.current = {
                    terrain: { added: {}, removed: {} },
                    environment: { added: [], removed: [] },
                };

                // Handle initial placement
                updatePreviewPosition();
                playPlaceSound();
            }
        }
    };

    const handleBlockPlacement = () => {
        // Safety check: Don't do anything if a tool is active - this avoids interfering with tool functionality
        if (toolManagerRef.current && toolManagerRef.current.getActiveTool()) {
            return;
        }

        if (!modeRef.current || !isPlacingRef.current) return;

        if (currentBlockTypeRef.current?.isEnvironment) {
            if (isFirstBlockRef.current) {
                // Call the environment builder to place the object
                if (
                    environmentBuilderRef.current &&
                    typeof environmentBuilderRef.current
                        .placeEnvironmentModel === "function"
                ) {
                    try {
                        // Pass the current mode to placeEnvironmentModel
                        const result =
                            environmentBuilderRef.current.placeEnvironmentModel(
                                modeRef.current
                            );

                        // In remove mode, handle removed objects
                        if (
                            modeRef.current === "remove" &&
                            result?.length > 0
                        ) {
                            console.log(
                                `Removed ${result.length} environment objects`
                            );
                            // No need to track these in placementChangesRef as the environment builder
                            // already handles undo/redo for environment objects
                        }
                        // In add mode, handle added objects
                        else if (
                            modeRef.current === "add" &&
                            result?.length > 0
                        ) {
                            console.log(
                                "Environment objects placed:",
                                result.length
                            );
                            // Track added environment objects in the placementChangesRef for undo/redo support
                            if (placementChangesRef.current) {
                                placementChangesRef.current.environment.added =
                                    [
                                        ...placementChangesRef.current
                                            .environment.added,
                                        ...result,
                                    ];
                            }
                        }
                    } catch (error) {
                        console.error(
                            "Error handling environment object:",
                            error
                        );
                    }
                } else {
                    console.error(
                        "Environment builder reference or placeEnvironmentModel function not available"
                    );
                }
            }
        } else {
            // Standard block placement
            if (modeRef.current === "add") {
                // Get current time for placement delay
                const now = performance.now();

                // Check if enough time has passed since the last placement
                if (now - lastPlacementTimeRef.current < 100) {
                    // 100ms delay
                    return; // Exit if the delay hasn't passed
                }

                // Get all positions to place blocks at based on placement size
                const positions = getPlacementPositions(
                    previewPositionRef.current,
                    placementSizeRef.current
                );

                // Create new blocks
                const addedBlocks = {};
                let blockWasPlaced = false; // Flag to track if any block was actually placed

                // Check each position
                positions.forEach((pos) => {
                    const blockKey = `${pos.x},${pos.y},${pos.z}`;

                    // Don't place if block exists at this position and we're in add mode
                    if (!terrainRef.current[blockKey]) {
                        addedBlocks[blockKey] = currentBlockTypeRef.current.id;
                        terrainRef.current[blockKey] =
                            currentBlockTypeRef.current.id;

                        // Track this block to avoid removing it if we drag through
                        recentlyPlacedBlocksRef.current.add(blockKey);

                        // IMPORTANT: Track for undo/redo
                        placementChangesRef.current.terrain.added[blockKey] =
                            currentBlockTypeRef.current.id;
                        blockWasPlaced = true;
                    }
                });

                // Only update if blocks were actually placed
                if (blockWasPlaced) {
                    importedUpdateTerrainBlocks(addedBlocks, {});

                    // Explicitly update the spatial hash for collisions with force option
                    const addedBlocksArray = Object.entries(addedBlocks).map(
                        ([posKey, blockId]) => {
                            const [x, y, z] = posKey.split(",").map(Number);
                            return {
                                id: blockId,
                                position: [x, y, z],
                            };
                        }
                    );

                    // Force immediate update of spatial hash for collision detection
                    if (addedBlocksArray.length > 0) {
                        updateSpatialHashForBlocks(addedBlocksArray, [], {
                            force: true,
                        });
                    }

                    // Increment the placed block counter
                    placedBlockCountRef.current +=
                        Object.keys(addedBlocks).length;

                    // Update the last placement time only if a block was placed
                    lastPlacementTimeRef.current = now;
                }
            } else if (modeRef.current === "remove") {
                // Removal logic

                // Get current time
                const now = performance.now();

                // Check if enough time has passed since the last deletion
                if (now - lastDeletionTimeRef.current < 100) {
                    // 100ms delay
                    return; // Exit if the delay hasn't passed
                }

                // Get all positions to remove blocks at based on placement size
                const positions = getPlacementPositions(
                    previewPositionRef.current,
                    placementSizeRef.current
                );

                // Track removed blocks
                const removedBlocks = {};
                let blockWasRemoved = false; // Flag to track if any block was actually removed in this call

                // Check each position
                positions.forEach((pos) => {
                    const blockKey = `${pos.x},${pos.y},${pos.z}`;

                    // Only remove if block exists at this position
                    if (terrainRef.current[blockKey]) {
                        removedBlocks[blockKey] = terrainRef.current[blockKey];
                        delete terrainRef.current[blockKey];

                        // IMPORTANT: Track for undo/redo
                        placementChangesRef.current.terrain.removed[blockKey] =
                            removedBlocks[blockKey];
                        blockWasRemoved = true;
                    }
                });

                // Only proceed if blocks were actually removed
                if (blockWasRemoved) {
                    importedUpdateTerrainBlocks({}, removedBlocks);

                    // Explicitly update the spatial hash for collisions with force option
                    const removedBlocksArray = Object.entries(
                        removedBlocks
                    ).map(([posKey, blockId]) => {
                        const [x, y, z] = posKey.split(",").map(Number);
                        return {
                            id: 0, // Use 0 for removed blocks
                            position: [x, y, z],
                        };
                    });

                    // Force immediate update of spatial hash for collision detection
                    if (removedBlocksArray.length > 0) {
                        updateSpatialHashForBlocks([], removedBlocksArray, {
                            force: true,
                        });
                    }

                    // Increment the placed block counter (even for removals)
                    placedBlockCountRef.current +=
                        Object.keys(removedBlocks).length;

                    // Update the last deletion time *only if* a block was removed
                    lastDeletionTimeRef.current = now;
                }
            }

            // Set flag to avoid placing at the same position again
            isFirstBlockRef.current = false;
        }
    };

    /// Raycast and Grid Intersection Functions ///
    /// Raycast and Grid Intersection Functions ///
    /// Raycast and Grid Intersection Functions ///
    /// Raycast and Grid Intersection Functions ///

    const getRaycastIntersection = () => {
        // Skip raycasting completely if scene is not ready
        if (!scene || !threeCamera || !threeRaycaster) return null;

        // Use the raw pointer coordinates directly from THREE.js
        const normalizedMouse = pointer.clone();

        // Setup raycaster with the normalized coordinates
        threeRaycaster.setFromCamera(normalizedMouse, threeCamera);

        // First, check for block collisions using optimized ray casting
        let intersection = null;

        // Safety check - ensure spatialGridManagerRef.current is initialized
        if (
            useSpatialHashRef.current &&
            spatialGridManagerRef.current &&
            spatialGridManagerRef.current.size > 0
        ) {
            // Use the optimized raycast method which now handles both block and ground plane detection
            intersection = getOptimizedRaycastIntersection(true); // Always prioritize blocks
        } else {
            // Fallback to simple ground plane detection if spatial hash is not available
            const rayOrigin = threeRaycaster.ray.origin;
            const rayDirection = threeRaycaster.ray.direction;

            // Calculate intersection with the ground plane
            const target = new THREE.Vector3();
            const intersectionDistance = rayOrigin.y / -rayDirection.y;

            // Only consider intersections in front of the camera and within selection distance
            if (
                intersectionDistance > 0 &&
                intersectionDistance < selectionDistanceRef.current
            ) {
                // Calculate the intersection point
                target
                    .copy(rayOrigin)
                    .addScaledVector(rayDirection, intersectionDistance);

                // Check if this point is within our valid grid area
                const gridSizeHalf = gridSizeRef.current / 2;
                if (
                    Math.abs(target.x) <= gridSizeHalf &&
                    Math.abs(target.z) <= gridSizeHalf
                ) {
                    // This is a hit against the ground plane within the valid build area
                    intersection = {
                        point: target.clone(),
                        normal: new THREE.Vector3(0, 1, 0), // Normal is up for ground plane
                        block: {
                            x: Math.floor(target.x),
                            y: 0,
                            z: Math.floor(target.z),
                        },
                        blockId: null, // No block here - it's the ground
                        distance: intersectionDistance,
                        isGroundPlane: true,
                    };
                }
            }
        }

        return intersection;
    };

    // Throttle mouse move updates using requestAnimationFrame
    const updatePreviewPosition = () => {
        // Skip if already being processed in this animation frame
        if (updatePreviewPosition.isProcessing) {
            return;
        }

        updatePreviewPosition.isProcessing = true;

        // Cache the canvas rect calculation
        if (!canvasRectRef.current) {
            canvasRectRef.current = gl.domElement.getBoundingClientRect();
        }

        // Get intersection for preview
        const blockIntersection = getRaycastIntersection();

        // If we have a valid intersection and mouse position:
        if (blockIntersection && blockIntersection.point) {
            // Check if a tool is active - this is important to prevent default block placement when tools are active
            const isToolActive =
                toolManagerRef.current &&
                toolManagerRef.current.getActiveTool();

            // Delegate mouse move to tool if active
            if (isToolActive) {
                const activeTool = toolManagerRef.current.getActiveTool();
                // Only call the tool's handleMouseMove if it has this method
                if (typeof activeTool.handleMouseMove === "function") {
                    // Create a synthetic mouse event using the current pointer coordinates and canvas position
                    const canvasRect = gl.domElement.getBoundingClientRect();
                    const mouseEvent = {
                        // Calculate client coordinates based on normalized pointer and canvas rect
                        clientX:
                            ((pointer.x + 1) / 2) * canvasRect.width +
                            canvasRect.left,
                        clientY:
                            ((1 - pointer.y) / 2) * canvasRect.height +
                            canvasRect.top,
                        // Add normal information from blockIntersection for proper tool positioning
                        normal: blockIntersection.normal,
                    };

                    // Call the tool's handleMouseMove
                    activeTool.handleMouseMove(
                        mouseEvent,
                        blockIntersection.point
                    );
                }
            }

            // Always update previewPositionRef for tools and default behavior
            tempVectorRef.current.copy(blockIntersection.point);

            // If in delete/remove mode, select the actual block, not the face
            if (modeRef.current === "delete" || modeRef.current === "remove") {
                // For delete/remove mode, use the block coordinates directly
                if (blockIntersection.block) {
                    tempVectorRef.current.x = blockIntersection.block.x;
                    tempVectorRef.current.y = blockIntersection.block.y;
                    tempVectorRef.current.z = blockIntersection.block.z;
                } else {
                    // If no block property, use the old method as fallback
                    tempVectorRef.current.x = Math.round(
                        tempVectorRef.current.x -
                            blockIntersection.normal.x * 0.5
                    );
                    tempVectorRef.current.y = Math.round(
                        tempVectorRef.current.y -
                            blockIntersection.normal.y * 0.5
                    );
                    tempVectorRef.current.z = Math.round(
                        tempVectorRef.current.z -
                            blockIntersection.normal.z * 0.5
                    );
                }
            } else {
                // For add mode, calculate placement position precisely based on the face that was hit
                // First, get the block coordinates where we hit
                const hitBlock = blockIntersection.block || {
                    x: Math.floor(blockIntersection.point.x),
                    y: Math.floor(blockIntersection.point.y),
                    z: Math.floor(blockIntersection.point.z),
                };

                // Use the face information if available for more precise placement
                if (blockIntersection.face && blockIntersection.normal) {
                    // Position the new block adjacent to the face that was hit
                    // By adding the normal vector, we place the block directly against the hit face
                    tempVectorRef.current.x =
                        hitBlock.x + blockIntersection.normal.x;
                    tempVectorRef.current.y =
                        hitBlock.y + blockIntersection.normal.y;
                    tempVectorRef.current.z =
                        hitBlock.z + blockIntersection.normal.z;

                    // Ensure we have integer coordinates for block placement
                    tempVectorRef.current.x = Math.round(
                        tempVectorRef.current.x
                    );
                    tempVectorRef.current.y = Math.round(
                        tempVectorRef.current.y
                    );
                    tempVectorRef.current.z = Math.round(
                        tempVectorRef.current.z
                    );

                    // Log face detection for debugging
                } else {
                    // Fallback to the old method if face information is not available
                    tempVectorRef.current.add(
                        blockIntersection.normal.clone().multiplyScalar(0.5)
                    );
                    tempVectorRef.current.x = Math.round(
                        tempVectorRef.current.x
                    );
                    tempVectorRef.current.y = Math.round(
                        tempVectorRef.current.y
                    );
                    tempVectorRef.current.z = Math.round(
                        tempVectorRef.current.z
                    );
                }

                // Handle y-coordinate special case if this is a ground plane hit
                if (
                    blockIntersection.isGroundPlane &&
                    modeRef.current === "add"
                ) {
                    tempVectorRef.current.y = 0; // Position at y=0 when placing on ground plane
                }

                // Apply axis lock if enabled
                if (axisLockEnabled) {
                    // Keep only movement along the selected axis
                    const originalPos = previewPositionRef.current.clone();
                    const axisLock = lockedAxisRef.current;

                    if (axisLock === "x") {
                        tempVectorRef.current.y = originalPos.y;
                        tempVectorRef.current.z = originalPos.z;
                    } else if (axisLock === "y") {
                        tempVectorRef.current.x = originalPos.x;
                        tempVectorRef.current.z = originalPos.z;
                    } else if (axisLock === "z") {
                        tempVectorRef.current.x = originalPos.x;
                        tempVectorRef.current.y = originalPos.y;
                    }
                }
            }

<<<<<<< HEAD
            // CRITICAL: Update the previewPositionRef with the calculated position from tempVectorRef
            // This ensures the preview block moves with the mouse
            if (previewPositionRef && previewPositionRef.current) {
                previewPositionRef.current.copy(tempVectorRef.current);

                // CRITICAL: Also update the React state variable that's used for rendering the preview box
                // This ensures the green box indicator follows the mouse
                setPreviewPosition(tempVectorRef.current.clone());

                // Send the preview position to the App component, which forwards it to EnvironmentBuilder
                if (
                    previewPositionToAppJS &&
                    typeof previewPositionToAppJS === "function"
                ) {
                    previewPositionToAppJS(tempVectorRef.current.clone());
                }
            }
=======
	// Update
	const updateGridSize = (newGridSize) => {
		if (gridRef.current) {
			// If newGridSize is provided, use it and update localStorage
			// Otherwise, get grid size from localStorage
			let gridSizeToUse;
			
			if (newGridSize) {
				gridSizeToUse = newGridSize;
				// Update localStorage with the new value
				localStorage.setItem("gridSize", gridSizeToUse.toString());
			} else {
				gridSizeToUse = parseInt(localStorage.getItem("gridSize"), 10) || 200; // Default to 200
			}
			
			// Update the gridSizeRef to maintain current grid size value
			gridSizeRef.current = gridSizeToUse;

			if (gridRef.current.geometry) {
				gridRef.current.geometry.dispose();
				gridRef.current.geometry = new THREE.GridHelper(gridSizeToUse, gridSizeToUse, 0x5c5c5c, 0xeafaea).geometry;
				gridRef.current.material.opacity = 0.1;
				gridRef.current.position.set(0.5, -0.5, 0.5);
			}
>>>>>>> 8f1d8762

            // Important check: Only call handleBlockPlacement if a tool is NOT active.
            // This prevents the default block placement behavior from interfering with tools like WallTool
            if (isPlacingRef.current && !isToolActive) {
                handleBlockPlacement();
            }
        }

<<<<<<< HEAD
        // Reset processing flag at the end of the frame
        updatePreviewPosition.isProcessing = false;
    };

    // Initialize the flag
    updatePreviewPosition.isProcessing = false;

    // Move undo state saving to handlePointerUp
    const handleMouseUp = (e) => {
        // Performance tracking
        const t0 = performance.now();

        // Check if a tool is active and forward the event
        const isToolActive =
            toolManagerRef.current && toolManagerRef.current.getActiveTool();
        if (isToolActive) {
            const intersection = getRaycastIntersection();
            if (intersection) {
                // Create a synthetic mouse event with normal information
                const mouseEvent = {
                    ...e,
                    normal: intersection.normal,
                };
                // Forward to tool manager with button parameter
                toolManagerRef.current.handleMouseUp(
                    mouseEvent,
                    intersection.point,
                    e.button
                );
                // **** ADDED: Explicitly return AFTER tool handles the event ****
                return;
            }
        }
=======
	const updateDebugInfo = () => {
		setDebugInfo({
			preview: previewPositionRef.current,
			totalBlocks: totalBlocksRef.current,
			isGroundPlane: previewIsGroundPlaneRef.current,
		});
		
		// Send total blocks to App component
		if (sendTotalBlocks) {
			sendTotalBlocks(totalBlocksRef.current);
		}
	}

	// Clear the terrain
	const clearMap = () => {
		console.log("Clearing map...");
		
		// Remove all blocks from the terrain object
		terrainRef.current = {};
		totalBlocksRef.current = 0;
		
		// Send total blocks count to parent component
		if (sendTotalBlocks) {
			sendTotalBlocks(0);
		}
		
		// Clear all chunks from the system
		console.log("Clearing chunks from the chunk system...");
		clearChunks();
		
		// Clear spatial grid for raycasting
		if (spatialGridManagerRef.current) {
			console.log("Clearing spatial grid manager...");
			spatialGridManagerRef.current.clear();
			
			// Reset the firstLoadCompleted flag to ensure it gets initialized for the next terrain
			firstLoadCompletedRef.current = false;
		}
		
		// Also clear environment objects if available
		if (environmentBuilderRef?.current?.clearEnvironments) {
			console.log("Clearing environment objects...");
			environmentBuilderRef.current.clearEnvironments();
		}
		
		// Reset placement state
		isPlacingRef.current = false;
		recentlyPlacedBlocksRef.current = new Set();
		
		// Reset pending changes
		pendingChangesRef.current = { added: {}, removed: {} };
		
		// Reset undo/redo stack
		if (undoRedoManager) {
			console.log("Clearing undo/redo history...");
			// Use DatabaseManager directly instead of non-existent clearHistory method
			import('./DatabaseManager').then(({ DatabaseManager, STORES }) => {
				// Clear undo and redo stacks
				DatabaseManager.saveData(STORES.UNDO, 'states', []);
				DatabaseManager.saveData(STORES.REDO, 'states', []);
				console.log("Undo/redo history cleared");
			}).catch(error => {
				console.error("Failed to clear undo/redo history:", error);
			});
		}
		
		// Update debug info
		updateDebugInfo();
		
		// Force scene update
		if (scene) {
			console.log("Forcing scene update...");
			scene.updateMatrixWorld(true);
			// Don't need to call render directly - the animation loop will handle it
		}
		
		// Save empty terrain to database
		console.log("Saving empty terrain to database...");
		import('./DatabaseManager').then(({ DatabaseManager, STORES }) => {
			DatabaseManager.saveData(STORES.TERRAIN, 'current', {})
				.then(() => console.log("Empty terrain saved to database successfully"))
				.catch(error => console.error("Failed to save empty terrain to database:", error));
		}).catch(error => {
			console.error("Failed to import DatabaseManager:", error);
		});
		
		console.log("Map cleared successfully");
		resetPendingChanges();
	};
>>>>>>> 8f1d8762

        // --- Only run the following default logic if NO tool was active ---

        // Only process if we were actually placing blocks (default placement)
        if (isPlacingRef.current) {
            // Stop placing blocks
            isPlacingRef.current = false;

            console.log(
                `handleMouseUp: Placed ${placedBlockCountRef.current} blocks`
            );

            // Only update the spatial grid if blocks were placed
            if (placedBlockCountRef.current > 0) {
                // Update only the newly placed blocks instead of rebuilding entire grid
                if (spatialGridManagerRef.current) {
                    // Use the recently placed blocks array directly
                    const addedBlocks = Array.from(
                        recentlyPlacedBlocksRef.current
                    ).map((posKey) => {
                        return [posKey, terrainRef.current[posKey]];
                    });

                    // Update spatial grid with just these blocks
                    spatialGridManagerRef.current.updateBlocks(addedBlocks, []);
                }

                // Save changes to undo stack if there are any changes
                if (
                    placementChangesRef.current &&
                    (Object.keys(
                        placementChangesRef.current.terrain.added || {}
                    ).length > 0 ||
                        Object.keys(
                            placementChangesRef.current.terrain.removed || {}
                        ).length > 0 ||
                        (placementChangesRef.current.environment.added || [])
                            .length > 0 ||
                        (placementChangesRef.current.environment.removed || [])
                            .length > 0)
                ) {
                    console.log(
                        "Saving changes to undo stack:",
                        placementChangesRef.current
                    );

                    // Try direct undoRedoManager.current access
                    if (undoRedoManager?.current?.saveUndo) {
                        undoRedoManager.current.saveUndo(
                            placementChangesRef.current
                        );
                    }
                    // Final fallback - check if we can access it another way
                    else {
                        console.warn(
                            "No direct access to saveUndo function, trying fallbacks"
                        );
                        // Try to use any available reference as last resort
                        const tempRef = ref?.current;
                        if (
                            tempRef &&
                            tempRef.undoRedoManager &&
                            tempRef.undoRedoManager.current &&
                            tempRef.undoRedoManager.current.saveUndo
                        ) {
                            tempRef.undoRedoManager.current.saveUndo(
                                placementChangesRef.current
                            );
                        } else {
                            console.error(
                                "Could not find a way to save undo state, changes won't be tracked for undo/redo"
                            );
                        }
                    }
                }

                // Reset the block counter
                placedBlockCountRef.current = 0;
            }

            // Clear recently placed blocks
            recentlyPlacedBlocksRef.current.clear();
        }

        // Log performance
        const duration = performance.now() - t0;
        if (duration > 5) {
            console.log(
                `handleMouseUp processing took ${duration.toFixed(2)}ms`
            );
        }
    };

    const getPlacementPositions = (centerPos, placementSize) => {
        const positions = [];

        // Always include center position
        positions.push({ ...centerPos });

        switch (placementSize) {
            default:
            case "single":
                break;
        }

        return positions;
    };

    const getCurrentTerrainData = () => {
        return terrainRef.current;
    };

    const determineLockedAxis = (currentPos) => {
        if (!placementStartPosition.current || !axisLockEnabledRef.current)
            return null;

<<<<<<< HEAD
        const xDiff = Math.abs(currentPos.x - placementStartPosition.current.x);
        const zDiff = Math.abs(currentPos.z - placementStartPosition.current.z);
=======
			// Load skybox
			const loader = new THREE.CubeTextureLoader();
			loader.setPath("./assets/skyboxes/partly-cloudy/");
			const textureCube = loader.load(["+x.png", "-x.png", "+y.png", "-y.png", "+z.png", "-z.png"]);
			// Set nearest filtering for the skybox textures
			textureCube.minFilter = THREE.NearestFilter;
			textureCube.magFilter = THREE.NearestFilter;
			if (scene) {
				scene.background = textureCube;
			}
>>>>>>> 8f1d8762

        // Only lock axis if we've moved enough to determine direction
        // and one axis has significantly more movement than the other
        if (Math.max(xDiff, zDiff) > THRESHOLD_FOR_PLACING) {
            // Require one axis to have at least 50% more movement than the other
            if (xDiff > zDiff * 1.5) {
                return "x";
            } else if (zDiff > xDiff * 1.5) {
                return "z";
            }
        }
        return null;
    };

    const updateTerrainFromToolBar = (terrainData) => {
        // Show initial loading screen with clear message
        loadingManager.showLoading("Starting Minecraft map import...", 0);

        // Set terrain data immediately
        terrainRef.current = terrainData;

        // Calculate grid size from terrain dimensions
        if (terrainData && Object.keys(terrainData).length > 0) {
            const totalBlocks = Object.keys(terrainData).length;
            console.log(
                `Importing Minecraft map with ${totalBlocks.toLocaleString()} blocks...`
            );
            loadingManager.updateLoading(
                `Processing ${totalBlocks.toLocaleString()} blocks...`,
                5
            );

            // Find the min/max coordinates
            let minX = Infinity,
                minZ = Infinity;
            let maxX = -Infinity,
                maxZ = -Infinity;

            Object.keys(terrainData).forEach((key) => {
                const [x, y, z] = key.split(",").map(Number);
                minX = Math.min(minX, x);
                maxX = Math.max(maxX, x);
                minZ = Math.min(minZ, z);
                maxZ = Math.max(maxZ, z);
            });

            // Calculate width and length (adding a small margin)
            const width = maxX - minX + 10;
            const length = maxZ - minZ + 10;

            // Use the larger dimension for the grid size (rounded up to nearest multiple of 16)
            const gridSize = Math.ceil(Math.max(width, length) / 16) * 16;

            console.log(
                `Map dimensions: ${width}x${length}, updating grid size to ${gridSize}`
            );

            // Update the grid size
            updateGridSize(gridSize);
        }

        // Update loading screen to show database saving progress
        loadingManager.updateLoading(
            "Saving imported terrain to database...",
            15
        );

        // For imports, we'll save to database immediately and not mark as unsaved
        if (terrainData) {
            console.log("Importing map and saving to database");

            // First save to database
            DatabaseManager.saveData(STORES.TERRAIN, "current", terrainData)
                .then(() => {
                    console.log(
                        "Imported terrain saved to database successfully"
                    );
                    // Clear any pending changes to prevent unsaved changes warning
                    pendingChangesRef.current = {
                        terrain: { added: {}, removed: {} },
                        environment: { added: [], removed: [] },
                    };

                    // Update loading screen after database save is complete
                    loadingManager.updateLoading(
                        "Building terrain from imported blocks...",
                        30
                    );

                    // Configure for bulk loading for better performance
                    configureChunkLoading({
                        deferMeshBuilding: true,
                        priorityDistance: 48,
                        deferredBuildDelay: 5000,
                    });

                    // Set bulk loading mode to optimize for large terrain loads
                    if (getChunkSystem()) {
                        getChunkSystem().setBulkLoadingMode(true, 48);
                    }

                    // Build the terrain with the provided blocks
                    buildUpdateTerrain({
                        blocks: terrainData,
                        deferMeshBuilding: true,
                    });

                    // Update loading screen to show spatial hash initialization
                    loadingManager.updateLoading(
                        "Initializing spatial hash grid...",
                        60
                    );

                    // Create a sequence of operations with proper loading screen updates
                    setTimeout(async () => {
                        try {
                            // Initialize spatial hash (all blocks, not just visible ones)
                            loadingManager.updateLoading(
                                "Building spatial hash index...",
                                70
                            );
                            await initializeSpatialHash(true, false);

                            // Update total block count
                            totalBlocksRef.current = Object.keys(
                                terrainRef.current
                            ).length;
                            if (sendTotalBlocks) {
                                sendTotalBlocks(totalBlocksRef.current);
                            }

                            // Update loading screen for final rendering
                            loadingManager.updateLoading(
                                "Building terrain meshes...",
                                85
                            );

                            // Process render queue to update visible chunks
                            processChunkRenderQueue();

                            // Final update before hiding
                            loadingManager.updateLoading(
                                "Map import complete, preparing view...",
                                95
                            );

                            // Add a small delay to ensure the UI updates before hiding the loading screen
                            setTimeout(() => {
                                // Hide loading screen
                                loadingManager.hideLoading();
                                // Update debug info
                                updateDebugInfo();
                                console.log("Minecraft map import complete!");
                            }, 500);
                        } catch (error) {
                            console.error("Error during map import:", error);
                            loadingManager.hideLoading();
                        }
                    }, 500);
                })
                .catch((error) => {
                    console.error("Error saving imported terrain:", error);
                    loadingManager.hideLoading();
                });
        } else {
            // No terrain data provided, just hide loading screen
            loadingManager.hideLoading();
        }
    };

    // Update
    const updateGridSize = (newGridSize) => {
        if (gridRef.current) {
            // If newGridSize is provided, use it and update localStorage
            // Otherwise, get grid size from localStorage
            let gridSizeToUse;

            if (newGridSize) {
                gridSizeToUse = newGridSize;
                // Update localStorage with the new value
                localStorage.setItem("gridSize", gridSizeToUse.toString());
            } else {
                gridSizeToUse =
                    parseInt(localStorage.getItem("gridSize"), 10) || 64; // Default to 64
            }

            // Update the gridSizeRef to maintain current grid size value
            gridSizeRef.current = gridSizeToUse;

            if (gridRef.current.geometry) {
                gridRef.current.geometry.dispose();
                gridRef.current.geometry = new THREE.GridHelper(
                    gridSizeToUse,
                    gridSizeToUse,
                    0x5c5c5c,
                    0xeafaea
                ).geometry;
                gridRef.current.material.opacity = 0.1;
                gridRef.current.position.set(0.5, -0.5, 0.5);
            }

            if (shadowPlaneRef.current.geometry) {
                shadowPlaneRef.current.geometry.dispose();
                shadowPlaneRef.current.geometry = new THREE.PlaneGeometry(
                    gridSizeToUse,
                    gridSizeToUse
                );
                shadowPlaneRef.current.position.set(0.5, -0.5, 0.5);
            }

            console.log(
                `Grid size updated to: ${gridSizeToUse}x${gridSizeToUse}`
            );
        }
    };

    const updateDebugInfo = () => {
        setDebugInfo({
            preview: previewPositionRef.current,
            totalBlocks: totalBlocksRef.current,
            isGroundPlane: previewIsGroundPlaneRef.current,
        });

        // Send total blocks to App component
        if (sendTotalBlocks) {
            sendTotalBlocks(totalBlocksRef.current);
        }
    };

    // Clear the terrain
    const clearMap = () => {
        console.log("Clearing map...");

        // Remove all blocks from the terrain object
        terrainRef.current = {};
        totalBlocksRef.current = 0;

        // Send total blocks count to parent component
        if (sendTotalBlocks) {
            sendTotalBlocks(0);
        }

        // Clear all chunks from the system
        console.log("Clearing chunks from the chunk system...");
        clearChunks();

        // Clear spatial grid for raycasting
        if (spatialGridManagerRef.current) {
            console.log("Clearing spatial grid manager...");
            spatialGridManagerRef.current.clear();

            // Reset the firstLoadCompleted flag to ensure it gets initialized for the next terrain
            firstLoadCompletedRef.current = false;
        }

        // Also clear environment objects if available
        if (environmentBuilderRef?.current?.clearEnvironments) {
            console.log("Clearing environment objects...");
            environmentBuilderRef.current.clearEnvironments();
        }

        // Reset placement state
        isPlacingRef.current = false;
        recentlyPlacedBlocksRef.current = new Set();

        // Reset pending changes
        pendingChangesRef.current = { added: {}, removed: {} };

        // Reset undo/redo stack
        if (undoRedoManager) {
            console.log("Clearing undo/redo history...");
            // Use DatabaseManager directly instead of non-existent clearHistory method
            import("./DatabaseManager")
                .then(({ DatabaseManager, STORES }) => {
                    // Clear undo and redo stacks
                    DatabaseManager.saveData(STORES.UNDO, "states", []);
                    DatabaseManager.saveData(STORES.REDO, "states", []);
                    console.log("Undo/redo history cleared");
                })
                .catch((error) => {
                    console.error("Failed to clear undo/redo history:", error);
                });
        }

        // Update debug info
        updateDebugInfo();

        // Force scene update
        if (scene) {
            console.log("Forcing scene update...");
            scene.updateMatrixWorld(true);
            // Don't need to call render directly - the animation loop will handle it
        }

        // Save empty terrain to database
        console.log("Saving empty terrain to database...");
        efficientTerrainSave();

        console.log("Map cleared successfully");
        resetPendingChanges();
    };

    // Function to initialize spatial hash once after map is loaded
    const initializeSpatialHash = async (
        forceUpdate = false,
        visibleOnly = false
    ) => {
        if (!forceUpdate && firstLoadCompletedRef.current) {
            console.log("Spatial hash already initialized, skipping");
            return Promise.resolve();
        }

        if (!spatialGridManagerRef.current) {
            console.error(
                "Cannot initialize spatial hash: manager not initialized"
            );
            return Promise.resolve();
        }

        console.log(
            `Initializing spatial hash${
                visibleOnly ? " with visible blocks only" : ""
            }...`
        );

        // If using visible only mode, filter blocks to those in visible chunks
        if (visibleOnly && terrainRef.current) {
            const chunkSystem = getChunkSystem();

            if (chunkSystem && chunkSystem._scene.camera) {
                const camera = chunkSystem._scene.camera;
                const cameraPos = camera.position;
                const viewDistance = getViewDistance() || 64;

                console.log(
                    `Filtering blocks for spatial hash to only those within ${viewDistance} blocks of camera at ${cameraPos.x.toFixed(
                        1
                    )},${cameraPos.y.toFixed(1)},${cameraPos.z.toFixed(1)}`
                );

                // Create a reduced set of blocks for the spatial hash
                const visibleBlocks = {};
                let totalBlocks = 0;
                let visibleBlockCount = 0;

                // Helper to get chunk origin from position
                const getChunkOrigin = (pos) => {
                    const [x, y, z] = pos.split(",").map(Number);
                    const chunkSize = CHUNK_SIZE;
                    return {
                        x: Math.floor(x / chunkSize) * chunkSize,
                        y: Math.floor(y / chunkSize) * chunkSize,
                        z: Math.floor(z / chunkSize) * chunkSize,
                    };
                };

                // Iterate through all blocks
                Object.entries(terrainRef.current).forEach(
                    ([posKey, blockId]) => {
                        totalBlocks++;

                        // Get the chunk origin for this block
                        const origin = getChunkOrigin(posKey);

                        // Calculate distance from chunk center to camera
                        const distance = Math.sqrt(
                            Math.pow(
                                origin.x + CHUNK_SIZE / 2 - cameraPos.x,
                                2
                            ) +
                                Math.pow(
                                    origin.y + CHUNK_SIZE / 2 - cameraPos.y,
                                    2
                                ) +
                                Math.pow(
                                    origin.z + CHUNK_SIZE / 2 - cameraPos.z,
                                    2
                                )
                        );

                        // Only include blocks in visible chunks
                        if (distance <= viewDistance) {
                            visibleBlocks[posKey] = blockId;
                            visibleBlockCount++;
                        }
                    }
                );

                console.log(
                    `Filtered spatial hash blocks: ${visibleBlockCount} out of ${totalBlocks} blocks (${Math.round(
                        (visibleBlockCount / totalBlocks) * 100
                    )}%)`
                );

                // Update with filtered blocks
                spatialGridManagerRef.current.updateFromTerrain(visibleBlocks);

                // Schedule a full update later
                console.log(
                    "Scheduling full spatial hash update in the background"
                );
                setTimeout(() => {
                    if (spatialGridManagerRef.current) {
                        console.log("Performing full spatial hash update");
                        spatialGridManagerRef.current.updateFromTerrain(
                            terrainRef.current
                        );
                    }
                }, 10000); // 10 seconds later

                return Promise.resolve();
            }
        }

        // Continue with normal initialization
        console.log("Initializing spatial hash with all terrain blocks...");

        try {
            await spatialGridManagerRef.current.updateFromTerrain(
                terrainRef.current
            );
        } catch (error) {
            console.error("Error initializing spatial hash:", error);
        }

        // Mark first load as completed
        firstLoadCompletedRef.current = true;

        return Promise.resolve();
    };

    // Update mousemove effect to use requestAnimationFrame
    useEffect(() => {
        const handleMouseMove = () => {
            // Cancel any existing animation frame
            if (mouseMoveAnimationRef.current) {
                cancelAnimationFrame(mouseMoveAnimationRef.current);
            }
            // Request new animation frame
            mouseMoveAnimationRef.current = requestAnimationFrame(
                updatePreviewPosition
            );
        };

        window.addEventListener("mousemove", handleMouseMove);

        return () => {
            window.removeEventListener("mousemove", handleMouseMove);
            // Clean up animation on unmount
            if (mouseMoveAnimationRef.current) {
                cancelAnimationFrame(mouseMoveAnimationRef.current);
                mouseMoveAnimationRef.current = null;
            }
        };
    }, []);

    // Define camera reset effects and axis lock effects
    useEffect(() => {
        if (cameraReset) {
            cameraManager.resetCamera();
        }
    }, [cameraReset]);

    useEffect(() => {
        cameraManager.handleSliderChange(cameraAngle);
    }, [cameraAngle]);

    useEffect(() => {
        axisLockEnabledRef.current = axisLockEnabled;
    }, [axisLockEnabled]);

    // effect to update grid size
    useEffect(() => {
        updateGridSize(gridSize);
    }, [gridSize]);

    // Add this effect to disable frustum culling
    useEffect(() => {
        // Disable frustum culling on camera
        if (threeCamera) {
            threeCamera.frustumCulled = false;
        }

        // Disable frustum culling on all scene objects
        if (scene) {
            scene.traverse((object) => {
                if (object.isMesh || object.isInstancedMesh) {
                    object.frustumCulled = false;
                }
            });
        }
    }, [threeCamera, scene]);

    // Initialize instanced meshes and load terrain from IndexedDB
    useEffect(() => {
        let mounted = true;

        function initialize() {
            // Initialize camera manager with camera and controls
            if (threeCamera && orbitControlsRef.current) {
                cameraManager.initialize(threeCamera, orbitControlsRef.current);

                // Add direct change event listener for camera movement
                // This ensures view distance culling updates when using orbit controls
                orbitControlsRef.current.addEventListener("change", () => {
                    // Trigger camera movement handling
                    handleCameraMove();
                });
            }

            // Load skybox
            const loader = new THREE.CubeTextureLoader();
            loader.setPath("./assets/skyboxes/partly-cloudy/");
            const textureCube = loader.load([
                "+x.png",
                "-x.png",
                "+y.png",
                "-y.png",
                "+z.png",
                "-z.png",
            ]);
            if (scene) {
                scene.background = textureCube;
            }

            // Initialize the new chunk system instead of the texture atlas
            if (scene) {
                console.log(
                    "Initializing chunk system with view distance:",
                    getViewDistance()
                );
                // Initialize the chunk system with the scene and view distance
                initChunkSystem(scene, {
                    viewDistance: getViewDistance(),
                    viewDistanceEnabled: true,
                })
                    .then(() => {
                        console.log("Chunk system initialized successfully");
                    })
                    .catch((error) => {
                        console.error(
                            "Error initializing chunk system:",
                            error
                        );
                    });
            }

            meshesInitializedRef.current = true;

            // Load custom blocks from IndexedDB
            DatabaseManager.getData(STORES.CUSTOM_BLOCKS, "blocks")
                .then((customBlocksData) => {
                    if (customBlocksData && customBlocksData.length > 0) {
                        /// loop through all the custom blocks and process them
                        for (const block of customBlocksData) {
                            processCustomBlock(block);
                        }

                        // Notify the app that custom blocks were loaded
                        window.dispatchEvent(
                            new CustomEvent("custom-blocks-loaded", {
                                detail: { blocks: customBlocksData },
                            })
                        );

                        // No need to initialize texture atlas here, it's done in the chunk system
                    }

                    // Load terrain from IndexedDB
                    return DatabaseManager.getData(STORES.TERRAIN, "current");
                })
                .then((savedTerrain) => {
                    if (!mounted) return;

                    if (savedTerrain) {
                        terrainRef.current = savedTerrain;
                        console.log("Terrain loaded from IndexedDB");
                        totalBlocksRef.current = Object.keys(
                            terrainRef.current
                        ).length;

                        // Don't mark loaded terrain as having unsaved changes
                        pendingChangesRef.current = { added: {}, removed: {} };
                        console.log(
                            "Loaded terrain marked as saved - no unsaved changes"
                        );

                        // Show a loading message while we preload all textures
                        loadingManager.showLoading(
                            "Preloading textures for all blocks..."
                        );

                        // Preload textures for all block types actually used in the terrain
                        setTimeout(async () => {
                            try {
                                console.log(
                                    "Preloading textures for ALL blocks in terrain..."
                                );

                                // Create a set of unique block IDs used in the terrain
                                const usedBlockIds = new Set();
                                Object.values(terrainRef.current).forEach(
                                    (blockId) => {
                                        usedBlockIds.add(parseInt(blockId));
                                    }
                                );

                                console.log(
                                    `Found ${usedBlockIds.size} unique block types in terrain`
                                );

                                // Mark each used block type as essential to ensure its textures are loaded
                                usedBlockIds.forEach((blockId) => {
                                    if (
                                        BlockTypeRegistry &&
                                        BlockTypeRegistry.instance
                                    ) {
                                        BlockTypeRegistry.instance.markBlockTypeAsEssential(
                                            blockId
                                        );
                                    }
                                });

                                // Force a reload of ALL block textures, not just the ones in the terrain
                                // This ensures a complete texture atlas
                                if (
                                    BlockTypeRegistry &&
                                    BlockTypeRegistry.instance
                                ) {
                                    await BlockTypeRegistry.instance.preload();
                                }

                                // Now force a complete texture atlas rebuild to ensure all textures are available
                                await rebuildTextureAtlas();

                                // Update the chunk system with the loaded terrain only AFTER textures are loaded
                                console.log(
                                    "Textures preloaded, updating terrain chunks..."
                                );
                                updateTerrainChunks(terrainRef.current, true); // Set true to only load visible chunks

                                // Process chunks to ensure everything is visible
                                processChunkRenderQueue();

                                // Store all terrain data in a separate reference for incremental loading
                                // This will be used to load additional chunks as the camera moves
                                window.fullTerrainDataRef = terrainRef.current;

                                // Add a new "pendingChunksToLoad" state to track chunks that need loading
                                window.pendingChunksToLoad = new Set();

                                // Hide loading screen
                                loadingManager.hideLoading();

                                // Set page as loaded
                                setPageIsLoaded(true);
                            } catch (error) {
                                console.error(
                                    "Error preloading textures:",
                                    error
                                );
                                // Still update terrain and show page even if there was an error
                                updateTerrainChunks(terrainRef.current);
                                loadingManager.hideLoading();
                                setPageIsLoaded(true);
                            }
                        }, 100);
                    } else {
                        console.log("No terrain found in IndexedDB");
                        // Initialize with empty terrain
                        terrainRef.current = {};
                        totalBlocksRef.current = 0;
                    }

                    setPageIsLoaded(true);
                })
                .catch((error) => {
                    console.error(
                        "Error loading terrain or custom blocks:",
                        error
                    );
                    meshesInitializedRef.current = true;
                    setPageIsLoaded(true);
                });
        }

        // Initialize the tool manager with all the properties tools might need
        const terrainBuilderProps = {
            scene,
            terrainRef: terrainRef,
            currentBlockTypeRef: currentBlockTypeRef,
            previewPositionRef: previewPositionRef,
            terrainBuilderRef: ref, // Add a reference to this component
            undoRedoManager: undoRedoManager, // Pass undoRedoManager directly without wrapping
            placementChangesRef: placementChangesRef, // Add placement changes ref for tracking undo/redo
            isPlacingRef: isPlacingRef, // Add placing state ref
            modeRef, // Add mode reference for add/remove functionality
            getPlacementPositions, // Share position calculation utility
            importedUpdateTerrainBlocks, // Direct access to optimized terrain update function
            updateSpatialHashForBlocks, // Direct access to spatial hash update function
            updateTerrainForUndoRedo, // <<< Add this function explicitly
            totalBlocksRef, // Provide access to the total block count ref
            sendTotalBlocks, // Provide the function to update the total block count in the UI
            // Add the activateTool function so tools can switch context
            activateTool: (toolName, activationData) =>
                toolManagerRef.current?.activateTool(toolName, activationData),
            // Add any other properties tools might need
        };

        toolManagerRef.current = new ToolManager(terrainBuilderProps);

        // Register tools
        const wallTool = new WallTool(terrainBuilderProps);
        toolManagerRef.current.registerTool("wall", wallTool);

        // Register the new BrushTool
        const brushTool = new BrushTool(terrainBuilderProps);
        toolManagerRef.current.registerTool("brush", brushTool);

        // Register the new GroundTool
        const groundTool = new GroundTool(terrainBuilderProps);
        toolManagerRef.current.registerTool("ground", groundTool);

        // Register the new PipeTool
        const pipeTool = new PipeTool(terrainBuilderProps);
        toolManagerRef.current.registerTool("pipe", pipeTool);

        // Register the new SeedGeneratorTool
        const seedGeneratorTool = new SeedGeneratorTool(terrainBuilderProps);
        toolManagerRef.current.registerTool("seed", seedGeneratorTool);

        // Register the new SchematicPlacementTool
        const schematicPlacementTool = new SchematicPlacementTool(
            terrainBuilderProps
        );
        toolManagerRef.current.registerTool(
            "schematic",
            schematicPlacementTool
        );

        initialize();

        // Add at the end of the initialize() function, right before the final closing bracket
        // Also register a keydown event listener to detect WASD movement
        window.addEventListener("keydown", (event) => {
            // For WASD/arrow keys movement, also trigger chunk loading

            if (!event.key) return;
            const key = event.key.toLowerCase();
            if (
                [
                    "w",
                    "a",
                    "s",
                    "d",
                    "arrowup",
                    "arrowleft",
                    "arrowdown",
                    "arrowright",
                ].includes(key)
            ) {
                // Throttle calls during continuous movement
                if (
                    !window.lastKeyMoveTime ||
                    Date.now() - window.lastKeyMoveTime > 200
                ) {
                    handleCameraMove();
                    window.lastKeyMoveTime = Date.now();
                }
            }
        });

        // Set up periodic check for chunks to load, even if camera isn't moving
        // This ensures chunks eventually load even without camera movement
        window.chunkLoadCheckInterval = setInterval(() => {
            if (
                window.fullTerrainDataRef &&
                terrainRef.current &&
                Object.keys(window.fullTerrainDataRef).length >
                    Object.keys(terrainRef.current).length
            ) {
                console.log("Performing periodic check for chunks to load");
                loadNewChunksInViewDistance();
            } else if (
                window.fullTerrainDataRef &&
                terrainRef.current &&
                Object.keys(window.fullTerrainDataRef).length ===
                    Object.keys(terrainRef.current).length
            ) {
                // All chunks loaded, clear the interval
                console.log("All chunks loaded, clearing periodic check");
                clearInterval(window.chunkLoadCheckInterval);
            }
        }, 3000); // Check every 3 seconds

        // Return cleanup function
        return () => {
            console.log(
                "TerrainBuilder component unmounting, cleaning up resources"
            );
            mounted = false;

            // Clean up any chunk-related timers
            if (window.chunkLoadCheckInterval) {
                clearInterval(window.chunkLoadCheckInterval);
                window.chunkLoadCheckInterval = null;
            }
        };
    }, [threeCamera, scene]);

    // Add effect to update tools with undoRedoManager when it becomes available - at the top level of the component
    useEffect(() => {
        if (undoRedoManager?.current && toolManagerRef.current) {
            try {
                Object.values(toolManagerRef.current.tools).forEach((tool) => {
                    if (tool) {
                        // Pass the undoRedoManager ref to each tool
                        tool.undoRedoManager = undoRedoManager;
                        const toolGotManager =
                            tool.undoRedoManager === undoRedoManager;
                    }
                });
            } catch (error) {
                console.error(
                    "TerrainBuilder: Error updating tools with undoRedoManager:",
                    error
                );
            }
        } else {
            if (!undoRedoManager?.current) {
                console.warn(
                    "TerrainBuilder: undoRedoManager.current is not available yet"
                );
            }
            if (!toolManagerRef.current) {
                console.warn(
                    "TerrainBuilder: toolManagerRef.current is not available yet"
                );
            }
        }
    }, [undoRedoManager?.current]);

    // Cleanup effect that cleans up meshes when component unmounts
    useEffect(() => {
        // Capture the current value of the ref when the effect runs
        const currentInstancedMeshes = instancedMeshRef.current;

        return () => {
            // Cleanup meshes when component unmounts, using the captured value
            if (currentInstancedMeshes) {
                Object.values(currentInstancedMeshes).forEach((mesh) => {
                    if (mesh) {
                        scene.remove(mesh);
                        if (mesh.geometry) mesh.geometry.dispose();
                        if (Array.isArray(mesh.material)) {
                            mesh.material.forEach((m) => m?.dispose());
                        } else if (mesh.material) {
                            mesh.material.dispose();
                        }
                    }
                });
            }
        };
        // eslint-disable-next-line react-hooks/exhaustive-deps
    }, [scene]); // Can't include safeRemoveFromScene due to function order

    // effect to refresh meshes when the meshesNeedsRefresh flag is true
    useEffect(() => {
        if (meshesNeedsRefresh.value) {
            console.log("Refreshing instance meshes due to new custom blocks");
            buildUpdateTerrain();
            meshesNeedsRefresh.value = false;
        }
        // eslint-disable-next-line react-hooks/exhaustive-deps
    }, [meshesNeedsRefresh.value]); // Use meshesNeedsRefresh.value in the dependency array

    // effect to update current block type reference when the prop changes
    useEffect(() => {
        currentBlockTypeRef.current = currentBlockType;
    }, [currentBlockType]);

    // Add this effect to update the mode ref when the prop changes
    useEffect(() => {
        modeRef.current = mode;
    }, [mode]);

    // Add this effect to update the ref when placementSize changes
    useEffect(() => {
        placementSizeRef.current = placementSize;
    }, [placementSize]);

    // Add this effect to listen for texture atlas updates
    useEffect(() => {
        if (!scene || !gl) return;

        const handleTextureAtlasUpdate = (event) => {
            // Force update all materials
            scene.traverse((object) => {
                if (object.isMesh && object.material) {
                    if (Array.isArray(object.material)) {
                        object.material.forEach((mat) => {
                            if (mat.map) mat.needsUpdate = true;
                        });
                    } else if (object.material.map) {
                        object.material.needsUpdate = true;
                    }
                }
            });

            // Force a render
            gl.render(scene, threeCamera);

            // Update chunk visibility to force mesh updates
            if (getChunkSystem()) {
                getChunkSystem().forceUpdateChunkVisibility(); // Changed from forceUpdateAllChunkVisibility
                // Also force processing the render queue
                getChunkSystem().processRenderQueue(true);
            }

            // Make sure total block count is updated in the performance metrics
            totalBlocksRef.current = Object.keys(terrainRef.current).length;
            if (sendTotalBlocks) {
                sendTotalBlocks(totalBlocksRef.current);
            }

            // Update debug info
            updateDebugInfo();
        };

        // Add event listener
        window.addEventListener(
            "textureAtlasUpdated",
            handleTextureAtlasUpdate
        );

        // Cleanup function
        return () => {
            window.removeEventListener(
                "textureAtlasUpdated",
                handleTextureAtlasUpdate
            );
        };
    }, [scene, gl, threeCamera]);

    /*
	/// build update terrain when the terrain state changes
	useEffect(() => {
		buildUpdateTerrain();
	// eslint-disable-next-line react-hooks/exhaustive-deps
	}, [terrainRef.current]); // terrainRef.current is a mutable object, react-hooks/exhaustive-deps warning is expected
*/
    /// onSceneReady send the scene to App.js via a setter
    useEffect(() => {
        if (scene && onSceneReady) {
            onSceneReady(scene);
        }
    }, [scene, onSceneReady]);

    // Function to manually save the terrain (can be called from parent or UI)
    const saveTerrainManually = () => {
        console.log("Manual save requested...");
        return efficientTerrainSave();
    };

    // Helper function to enable/disable auto-save
    const setAutoSaveEnabled = (enabled) => {
        console.log(`Auto-save being ${enabled ? "enabled" : "disabled"}`);
        isAutoSaveEnabledRef.current = enabled;

        // Clear existing interval
        if (autoSaveIntervalRef.current) {
            console.log("Clearing existing auto-save interval");
            clearInterval(autoSaveIntervalRef.current);
            autoSaveIntervalRef.current = null;
        }

<<<<<<< HEAD
        // Re-establish interval if enabled
        if (enabled) {
            console.log(
                `Auto-save enabled with interval: ${
                    AUTO_SAVE_INTERVAL / 1000
                } seconds`
            );
            autoSaveIntervalRef.current = setInterval(() => {
                // Only save if there are pending changes and not in the middle of an operation
                if (
                    !isPlacingRef.current &&
                    (Object.keys(pendingChangesRef.current.terrain.added)
                        .length > 0 ||
                        Object.keys(pendingChangesRef.current.terrain.removed)
                            .length > 0)
                ) {
                    console.log("Auto-saving terrain...");
                    efficientTerrainSave();
                }
            }, AUTO_SAVE_INTERVAL);

            // Save immediately if there are pending changes and not in the middle of an operation
            if (
                !isPlacingRef.current &&
                (Object.keys(pendingChangesRef.current.terrain.added).length >
                    0 ||
                    Object.keys(pendingChangesRef.current.terrain.removed)
                        .length > 0)
            ) {
                console.log("Immediate save after enabling auto-save...");
                efficientTerrainSave();
            }
        } else {
            console.log("Auto-save disabled");
        }

        return enabled;
    };
=======
	// Function to manually save the terrain (can be called from parent or UI)
	const saveTerrainManually = async () => {
		console.log("Manual save requested...");
		
		// Skip if database is being cleared
		if (window.IS_DATABASE_CLEARING) {
			console.warn("Manual save skipped: Database is being cleared.");
			return Promise.resolve(false); // Indicate save didn't happen
		}
		
		// Get the complete current terrain data
		const currentTerrainData = terrainRef.current;
		
		// Check if there's data to save
		if (!currentTerrainData || Object.keys(currentTerrainData).length === 0) {
			console.log("Manual save: No terrain data to save.");
			// Still reset pending changes if terrain is empty
			resetPendingChanges();
			return Promise.resolve(true); // Indicate success (saving nothing)
		}
		
		const blockCount = Object.keys(currentTerrainData).length;
		console.log(`Manual save: Saving ${blockCount} blocks to database...`);
		
		try {
			// Directly save the entire current terrain state
			await DatabaseManager.saveData(STORES.TERRAIN, "current", currentTerrainData);
			
			console.log("Manual save completed successfully.");
			lastSaveTimeRef.current = Date.now(); // Update last save time
			
			// IMPORTANT: Reset pending changes after a successful manual save
			// because the saved state now incorporates all previous changes.
			resetPendingChanges();
			console.log("Manual save: Pending changes reset.");
			
			return Promise.resolve(true); // Indicate success
		} catch (error) {
			console.error("Error during manual terrain save:", error);
			return Promise.resolve(false); // Indicate failure
		}
	};

	// Helper function to enable/disable auto-save
	const setAutoSaveEnabled = (enabled) => {
		console.log(`Auto-save being ${enabled ? 'enabled' : 'disabled'}`);
		isAutoSaveEnabledRef.current = enabled;
		
		// Clear existing interval
		if (autoSaveIntervalRef.current) {
			console.log("Clearing existing auto-save interval");
			clearInterval(autoSaveIntervalRef.current);
			autoSaveIntervalRef.current = null;
		}
		
		// Re-establish interval if enabled
		if (enabled) {
			console.log(`Auto-save enabled with interval: ${AUTO_SAVE_INTERVAL/1000} seconds`);
			autoSaveIntervalRef.current = setInterval(() => {
				// Only save if there are pending changes and not in the middle of an operation
				// Add null check for pendingChangesRef.current and pendingChangesRef.current.terrain
				const hasPendingTerrain = pendingChangesRef.current && pendingChangesRef.current.terrain;
				const hasAdded = hasPendingTerrain && Object.keys(pendingChangesRef.current.terrain.added || {}).length > 0;
				const hasRemoved = hasPendingTerrain && Object.keys(pendingChangesRef.current.terrain.removed || {}).length > 0;

				if (!isPlacingRef.current && (hasAdded || hasRemoved)) {
					console.log("Auto-saving terrain...");
					efficientTerrainSave();
				}
			}, AUTO_SAVE_INTERVAL);
			
			// Save immediately if there are pending changes and not in the middle of an operation
			// Add null check for pendingChangesRef.current and pendingChangesRef.current.terrain
			const hasPendingTerrainNow = pendingChangesRef.current && pendingChangesRef.current.terrain;
			const hasAddedNow = hasPendingTerrainNow && Object.keys(pendingChangesRef.current.terrain.added || {}).length > 0;
			const hasRemovedNow = hasPendingTerrainNow && Object.keys(pendingChangesRef.current.terrain.removed || {}).length > 0;
			
			if (!isPlacingRef.current && (hasAddedNow || hasRemovedNow)) {
				console.log("Immediate save after enabling auto-save...");
				efficientTerrainSave();
			}
		} else {
			console.log("Auto-save disabled");
		}
		
		return enabled;
	};
>>>>>>> 8f1d8762

    /*
	// Helper function to clear all terrain data
	const clearTerrain = () => {
		if (terrainRef.current && Object.keys(terrainRef.current).length > 0) {
			terrainRef.current = {};
			console.log("Terrain cleared");
		}
		resetPendingChanges();
	};

	// Helper function to get block key from coordinates
	const getBlockKey = (coord) => {
		if (!coord) return null;
		return `${coord.x},${coord.y},${coord.z}`;
	};

	*/

    // Expose buildUpdateTerrain and clearMap via ref
    useImperativeHandle(ref, () => ({
        buildUpdateTerrain,
        updateTerrainFromToolBar,
        getCurrentTerrainData,
        clearMap,
        // Keeping these for compatibility, but they now just pass through to ChunkSystem
        saveTerrainManually, // Add manual save function
        updateTerrainBlocks, // Expose for selective updates in undo/redo
        updateTerrainForUndoRedo, // Optimized version specifically for undo/redo operations
        updateSpatialHashForBlocks, // Expose for external spatial hash updates
        fastUpdateBlock, // Ultra-optimized function for drag operations
        updateDebugInfo, // Expose debug info updates for tools
        forceChunkUpdate, // Direct chunk updating for tools like BrushTool
        forceRefreshAllChunks, // Force refresh of all chunks
        updateGridSize, // Expose for updating grid size when importing maps

        // Tool management
        activateTool: (toolName, activationData) => {
            // <<< Add activationData here
            if (!toolManagerRef.current) {
                console.error(
                    "Cannot activate tool: tool manager not initialized"
                );
                return false;
            }
            // Pass both arguments to the internal ToolManager function
            return toolManagerRef.current.activateTool(
                toolName,
                activationData
            );
        },

        // Expose toolManagerRef for direct access (but only as read-only)
        get toolManagerRef() {
            return { current: toolManagerRef.current };
        },

        // Performance optimization APIs
        setDeferredChunkMeshing,

        // API for managing deferred spatial hash updates
        deferSpatialHashUpdates: (defer) => {
            deferSpatialHashUpdatesRef.current = defer;
            console.log(
                `Spatial hash updates are now ${
                    defer ? "deferred" : "immediate"
                }`
            );
            // If we're turning off deferred updates, apply any pending updates
            if (
                !defer &&
                pendingSpatialHashUpdatesRef.current &&
                pendingSpatialHashUpdatesRef.current.added.length +
                    pendingSpatialHashUpdatesRef.current.removed.length >
                    0
            ) {
                return applyDeferredSpatialHashUpdates();
            }
            return Promise.resolve();
        },
        applyDeferredSpatialHashUpdates,
        isPendingSpatialHashUpdates: () =>
            pendingSpatialHashUpdatesRef.current &&
            pendingSpatialHashUpdatesRef.current.added.length +
                pendingSpatialHashUpdatesRef.current.removed.length >
                0,

        // Methods for view distance handling
        setViewDistance: (distance) => {
            console.log(
                `Setting view distance to ${distance} from component ref`
            );

            // Import setViewDistance from terrain constants
            const { setViewDistance } = require("./constants/terrain");

            // Update the global view distance
            setViewDistance(distance);

            // Update the chunk system
            const chunkSystem = getChunkSystem();
            if (chunkSystem) {
                chunkSystem.setViewDistance(distance);
            }

            // Always force a complete refresh when view distance changes
            console.log("[setViewDistance] Forcing complete chunk refresh");

            forceRefreshAllChunks();

            return true;
        },

        getViewDistance: () => {
            // Import getViewDistance from terrain constants
            const { getViewDistance } = require("./constants/terrain");
            return getViewDistance();
        },

        /*
		// Toggle view distance culling
		toggleViewDistanceCulling: (enabled) => {
			console.log(`${enabled ? 'Enabling' : 'Disabling'} view distance culling`);
			
			const chunkSystem = getChunkSystem();
			if (chunkSystem) {
				setChunkViewDistanceEnabled(enabled);
				
				// Force refresh chunks to apply the change
				forceRefreshAllChunks();
				return true;
			}
			
			return false;
		},
		*/

        // Configure the auto-save interval (in milliseconds)
        setAutoSaveInterval: (intervalMs) => {
            console.log(`Setting auto-save interval to ${intervalMs}ms`);
            // Clear existing interval
            if (autoSaveIntervalRef.current) {
                clearInterval(autoSaveIntervalRef.current);
            }

            // Set new interval if a valid duration provided
            if (intervalMs && intervalMs > 0) {
                autoSaveIntervalRef.current = setInterval(() => {
                    // Only save if there are pending changes and not in the middle of an operation
                    if (
                        !isPlacingRef.current &&
                        (Object.keys(pendingChangesRef.current.terrain.added)
                            .length > 0 ||
                            Object.keys(
                                pendingChangesRef.current.terrain.removed
                            ).length > 0)
                    ) {
                        console.log(
                            `Auto-saving terrain (interval: ${intervalMs}ms)...`
                        );

                        efficientTerrainSave();
                    }
                }, intervalMs);
                return true;
            } else {
                // Disable auto-save
                autoSaveIntervalRef.current = null;
                return false;
            }
        },

        // Toggle auto-save on/off
        toggleAutoSave: (enabled) => {
            return setAutoSaveEnabled(enabled);
        },

        // Get current auto-save status
        isAutoSaveEnabled: () => {
            return isAutoSaveEnabledRef.current;
        },

        // Expose placement status for other components (like UndoRedoManager)
        isPlacing: () => {
            return isPlacingRef.current;
        },

        /**
         * Force a DB reload of terrain and then rebuild it
         */
        async refreshTerrainFromDB() {
            console.log("=== REFRESHING TERRAIN FROM DATABASE ===");

            // Always show loading screen for terrain refresh
            loadingManager.showLoading("Loading terrain data...", 0);

            return new Promise(async (resolve) => {
                try {
                    // Get blocks directly
                    loadingManager.updateLoading(
                        "Retrieving blocks from database...",
                        10
                    );
                    const blocks = await DatabaseManager.getData(
                        STORES.TERRAIN,
                        "current"
                    );
                    if (!blocks || Object.keys(blocks).length === 0) {
                        console.log("No blocks found in database");
                        loadingManager.hideLoading();
                        resolve(false);
                        return;
                    }

                    const blockCount = Object.keys(blocks).length;
                    console.log(`Loaded ${blockCount} blocks from database`);
                    loadingManager.updateLoading(
                        `Processing ${blockCount} blocks...`,
                        30
                    );

                    // Update our terrain reference
                    terrainRef.current = {};
                    Object.entries(blocks).forEach(([posKey, blockId]) => {
                        terrainRef.current[posKey] = blockId;
                    });

                    // Clear existing chunks
                    loadingManager.updateLoading(
                        "Clearing existing terrain chunks...",
                        50
                    );
                    if (getChunkSystem()) {
                        getChunkSystem().reset();
                    }

                    // Add all blocks to chunk system
                    const chunkSystem = getChunkSystem();
                    if (chunkSystem) {
                        loadingManager.updateLoading(
                            `Building terrain with ${blockCount} blocks...`,
                            60
                        );
                        console.log(
                            `Adding ${blockCount} blocks to chunk system all at once`
                        );
                        chunkSystem.updateFromTerrainData(blocks);

                        // Process all chunks immediately
                        loadingManager.updateLoading(
                            "Processing terrain chunks...",
                            70
                        );
                        await loadAllChunks();
                    }

                    // Initialize spatial hash
                    loadingManager.updateLoading(
                        "Building spatial hash for collision detection...",
                        90
                    );
                    await initializeSpatialHash(true, false);

                    loadingManager.updateLoading(
                        "Terrain refresh complete!",
                        100
                    );
                    // Allow a brief moment to see completion message
                    setTimeout(() => {
                        loadingManager.hideLoading();
                    }, 300);

                    resolve(true);
                } catch (error) {
                    console.error("Error in refreshTerrainFromDB:", error);
                    loadingManager.hideLoading();
                    resolve(false);
                }
            });
        },
        // Add a new public method to force a complete rebuild of the spatial hash grid
        // This method can be called by tools like BrushTool when they need to ensure
        // the spatial hash is completely up to date after operation
        forceRebuildSpatialHash: (options = {}) => {
            //console.log("TerrainBuilder: Forcing complete rebuild of spatial hash grid");

            // Skip if spatial grid manager isn't available
            if (!spatialGridManagerRef.current) {
                console.warn(
                    "TerrainBuilder: Cannot rebuild spatial hash - spatial grid manager not available"
                );
                return Promise.resolve();
            }

            // Force disable any throttling or deferral
            disableSpatialHashUpdatesRef.current = false;
            deferSpatialHashUpdatesRef.current = false;

            try {
                // First, clear the spatial hash grid completely
                spatialGridManagerRef.current.clear();

                // Use getCurrentTerrainData instead of terrainRef.current directly
                // This gets the full terrain data including any recent changes
                const terrainData = getCurrentTerrainData();

                if (!terrainData || Object.keys(terrainData).length === 0) {
                    console.warn(
                        "TerrainBuilder: No terrain data available for spatial hash rebuild"
                    );
                    return Promise.resolve();
                }

                const totalBlocks = Object.keys(terrainData).length;
                //console.log(`TerrainBuilder: Found ${totalBlocks} terrain blocks to process`);

                // Show loading screen if requested and there are many blocks
                const showLoading =
                    options.showLoadingScreen || totalBlocks > 100000;
                if (showLoading) {
                    loadingManager.showLoading(
                        "Rebuilding spatial hash grid..."
                    );
                }

                // Organize blocks by chunks to process more efficiently
                const blocksByChunk = {};

                // Process terrain data to organize blocks by chunk
                for (const [posKey, blockId] of Object.entries(terrainData)) {
                    // Skip air blocks (id = 0) and invalid blocks
                    if (
                        blockId === 0 ||
                        blockId === undefined ||
                        blockId === null
                    )
                        continue;

                    // Parse the position
                    const [x, y, z] = posKey.split(",").map(Number);

                    // Get chunk key (we use chunk coordinates like x>>4,z>>4)
                    const chunkX = Math.floor(x / 16);
                    const chunkZ = Math.floor(z / 16);
                    const chunkKey = `${chunkX},${chunkZ}`;

                    // Initialize chunk array if needed
                    if (!blocksByChunk[chunkKey]) {
                        blocksByChunk[chunkKey] = [];
                    }

                    // Add to chunk's blocks array with proper format for spatial hash
                    blocksByChunk[chunkKey].push({
                        id: blockId,
                        position: [x, y, z],
                    });
                }

                const chunkKeys = Object.keys(blocksByChunk);
                //console.log(`TerrainBuilder: Organized blocks into ${chunkKeys.length} chunks`);

                if (chunkKeys.length === 0) {
                    console.warn(
                        "TerrainBuilder: No valid chunks found for spatial hash rebuild"
                    );
                    if (showLoading) loadingManager.hideLoading();
                    return Promise.resolve();
                }

                // Process chunks in batches to avoid UI freezes
                const MAX_CHUNKS_PER_BATCH = 10;
                const totalBatches = Math.ceil(
                    chunkKeys.length / MAX_CHUNKS_PER_BATCH
                );

                // Function to process a batch of chunks
                const processBatch = (batchIndex) => {
                    return new Promise((resolve) => {
                        // Get batch of chunk keys
                        const startIdx = batchIndex * MAX_CHUNKS_PER_BATCH;
                        const endIdx = Math.min(
                            startIdx + MAX_CHUNKS_PER_BATCH,
                            chunkKeys.length
                        );
                        const batchChunks = chunkKeys.slice(startIdx, endIdx);

                        // Collect all blocks from this batch
                        const batchBlocks = [];
                        batchChunks.forEach((chunkKey) => {
                            batchBlocks.push(...blocksByChunk[chunkKey]);
                        });

                        // Skip if no blocks in this batch
                        if (batchBlocks.length === 0) {
                            resolve();
                            return;
                        }

                        // Update progress if showing loading screen
                        if (showLoading) {
                            const progress = Math.round(
                                (batchIndex / totalBatches) * 100
                            );
                            loadingManager.updateLoading(
                                `Processing batch ${
                                    batchIndex + 1
                                }/${totalBatches}`,
                                progress
                            );
                        }

                        // Update spatial hash with this batch of blocks
                        spatialGridManagerRef.current.updateBlocks(
                            batchBlocks,
                            [], // No blocks to remove
                            {
                                force: true,
                                silent: false,
                                skipIfBusy: false,
                            }
                        );

                        // Use setTimeout to avoid UI freezes between batches
                        setTimeout(() => resolve(), 0);
                    });
                };

                // Process all batches sequentially
                return new Promise(async (resolve) => {
                    for (let i = 0; i < totalBatches; i++) {
                        await processBatch(i);
                    }

                    //console.log(`TerrainBuilder: Completed spatial hash rebuild with ${totalBlocks} blocks in ${totalBatches} batches`);

                    // Force mesh updates only for affected chunks to avoid unnecessary work
                    if (
                        typeof forceChunkUpdate === "function" &&
                        chunkKeys.length > 0
                    ) {
                        forceChunkUpdate(chunkKeys, { skipNeighbors: true });
                    }
                    // Fall back to refreshing all chunks if needed
                    else if (typeof forceRefreshAllChunks === "function") {
                        forceRefreshAllChunks();
                    }

                    // Hide loading screen if it was shown
                    if (showLoading) {
                        loadingManager.hideLoading();
                    }

                    resolve();
                });
            } catch (err) {
                console.error(
                    "TerrainBuilder: Error rebuilding spatial hash grid",
                    err
                );
                if (options.showLoadingScreen) {
                    loadingManager.hideLoading();
                }
                return Promise.reject(err);
            }
        },
    })); // This is the correct syntax with just one closing parenthesis

    // Add resize listener to update canvasRect
    useEffect(() => {
        const handleResize = () => {
            canvasRectRef.current = null; // Force recalculation on next update
        };
        window.addEventListener("resize", handleResize);
        return () => window.removeEventListener("resize", handleResize);
    }, []);

    // Add key event handlers to delegate to tools
    const handleKeyDown = (event) => {
        // cameraManager.handleKeyDown(event); // CameraManager adds its own listener

        // Add keyboard shortcut for Brush tool - 'B' key
        if (event.key === "b" || event.key === "B") {
            // Toggle brush tool (activate if not active, deactivate if active)
            const activeTool = toolManagerRef.current?.getActiveTool();
            if (activeTool && activeTool.name === "BrushTool") {
                // Tool is already active, deactivate it
                toolManagerRef.current?.activateTool(null);
            } else {
                // Activate the brush tool
                toolManagerRef.current?.activateTool("brush");
            }
            // Don't propagate the event further
            return;
        }

        // Forward event to active tool
        if (toolManagerRef.current && toolManagerRef.current.getActiveTool()) {
            toolManagerRef.current.handleKeyDown(event);
        }
    };

    const handleKeyUp = (event) => {
        // cameraManager.handleKeyUp(event); // CameraManager adds its own listener
        // ... existing keyup logic for tools ...
    };

    // Update useEffect for key listeners - remove isInputDisabled dependency and the listeners themselves
    // CameraManager handles its own listeners now.
    useEffect(() => {
        // Tool-specific key listeners can remain if needed, or be moved to ToolManager
        // For now, let's assume ToolManager handles its own input or uses CameraManager events
        // window.addEventListener('keydown', handleKeyDown);
        // window.addEventListener('keyup', handleKeyUp);
        // return () => {
        // 	window.removeEventListener('keydown', handleKeyDown);
        // 	window.removeEventListener('keyup', handleKeyUp);
        // };
    }, []); // Empty dependency array is fine now

    // Add mouse button tracking for fail-safe detection
    useEffect(() => {
        // Initialize the window.mouseButtons property to track mouse state
        window.mouseButtons = 0;

        // Add global event listeners to track mouse button state
        const updateMouseButtonsDown = (e) => {
            window.mouseButtons |= 1 << e.button;
        };

        const updateMouseButtonsUp = (e) => {
            window.mouseButtons &= ~(1 << e.button);
        };

        // Add listeners to document to catch events even when outside the canvas
        document.addEventListener("mousedown", updateMouseButtonsDown);
        document.addEventListener("mouseup", updateMouseButtonsUp);
        document.addEventListener("mouseleave", updateMouseButtonsUp); // Handle case when mouse leaves window

        return () => {
            document.removeEventListener("mousedown", updateMouseButtonsDown);
            document.removeEventListener("mouseup", updateMouseButtonsUp);
            document.removeEventListener("mouseleave", updateMouseButtonsUp);
        };
    }, []);

    // Add cleanup for tool manager when component unmounts
    useEffect(() => {
        return () => {
            if (toolManagerRef.current) {
                toolManagerRef.current.dispose();
                toolManagerRef.current = null;
            }
        };
    }, []);

    // update the terrain blocks for added and removed blocks
    const updateTerrainBlocks = (addedBlocks, removedBlocks, options = {}) => {
        if (!addedBlocks && !removedBlocks) return;

        // Validate input
        addedBlocks = addedBlocks || {};
        removedBlocks = removedBlocks || {};

        // Skip if no blocks to update
        if (
            Object.keys(addedBlocks).length === 0 &&
            Object.keys(removedBlocks).length === 0
        )
            return;

        console.time("updateTerrainBlocks");

        // Track changes for undo/redo
        trackTerrainChanges(addedBlocks, removedBlocks);

        // Handle custom blocks with data URIs - check all blocks, not just those with 'custom' source
        // This makes sure any block that might be custom is handled properly
        Object.entries(addedBlocks).forEach(([posKey, blockId]) => {
            // Check if this is a custom block ID (numeric)
            if (!isNaN(parseInt(blockId))) {
                // Search strategy 1: Check customBlocks prop for texture data
                let dataUri = null;

                if (customBlocks && customBlocks[blockId]) {
                    dataUri = customBlocks[blockId].dataUri;
                }

                // Search strategy 2: Check localStorage even if not in customBlocks
                if (!dataUri && typeof localStorage !== "undefined") {
                    // Try multiple localStorage keys to find any stored texture
                    const storageKeys = [
                        `block-texture-${blockId}`,
                        `custom-block-${blockId}`,
                        `datauri-${blockId}`,
                    ];

                    for (const key of storageKeys) {
                        const storedUri = localStorage.getItem(key);
                        if (storedUri && storedUri.startsWith("data:image/")) {
                            dataUri = storedUri;
                            break;
                        }
                    }
                }

                // If we found a data URI from any source, apply it
                if (dataUri && dataUri.startsWith("data:image/")) {
                    // Ensure it's stored in localStorage for persistence
                    localStorage.setItem(`block-texture-${blockId}`, dataUri);

                    // Use the imported BlockTextureAtlas directly
                    if (BlockTextureAtlas && BlockTextureAtlas.instance) {
                        BlockTextureAtlas.instance
                            .applyDataUriToAllFaces(blockId, dataUri)
                            .catch((err) =>
                                console.error(
                                    `Error applying data URI to block ${blockId}:`,
                                    err
                                )
                            );
                    }
                }
            }
        });

        // Save changes to undo stack immediately, unless explicitly skipped
        if (
            !options.skipUndoSave &&
            pendingChangesRef.current &&
            (Object.keys(pendingChangesRef.current.terrain.added || {}).length >
                0 ||
                Object.keys(pendingChangesRef.current.terrain.removed || {})
                    .length > 0)
        ) {
            console.log(
                "Saving changes to undo stack:",
                pendingChangesRef.current
            );
            if (undoRedoManager?.current?.saveUndo) {
                undoRedoManager.current.saveUndo(pendingChangesRef.current);
            }
        }

        // Update the terrain data structure
        Object.entries(addedBlocks).forEach(([posKey, blockId]) => {
            terrainRef.current[posKey] = blockId;
        });

        Object.entries(removedBlocks).forEach(([posKey]) => {
            delete terrainRef.current[posKey];
        });

        // Update total block count
        totalBlocksRef.current = Object.keys(terrainRef.current).length;

        // Send total blocks count back to parent component
        if (sendTotalBlocks) {
            sendTotalBlocks(totalBlocksRef.current);
        }

        // Update debug info
        updateDebugInfo();

        // Delegate to the optimized imported function for chunk updates
        importedUpdateTerrainBlocks(addedBlocks, removedBlocks);

        // Only update spatial hash if not explicitly skipped
        if (!options.skipSpatialHash) {
            // Convert blocks to the format expected by updateSpatialHashForBlocks
            const addedBlocksArray = Object.entries(addedBlocks).map(
                ([posKey, blockId]) => {
                    const [x, y, z] = posKey.split(",").map(Number);
                    return {
                        id: blockId,
                        position: [x, y, z],
                    };
                }
            );

            const removedBlocksArray = Object.entries(removedBlocks).map(
                ([posKey]) => {
                    const [x, y, z] = posKey.split(",").map(Number);
                    return {
                        id: 0, // Use 0 for removed blocks
                        position: [x, y, z],
                    };
                }
            );

            // Update the spatial hash for collisions with force option
            updateSpatialHashForBlocks(addedBlocksArray, removedBlocksArray, {
                force: true,
            });
        }

        console.timeEnd("updateTerrainBlocks");
    };

    // Special optimized version for undo/redo operations
    const updateTerrainForUndoRedo = (
        addedBlocks,
        removedBlocks,
        source = "undo/redo"
    ) => {
        console.time(`updateTerrainForUndoRedo-${source}`);

        // Validate input
        addedBlocks = addedBlocks || {};
        removedBlocks = removedBlocks || {};

        // Skip if no blocks to update
        if (
            Object.keys(addedBlocks).length === 0 &&
            Object.keys(removedBlocks).length === 0
        ) {
            console.timeEnd(`updateTerrainForUndoRedo-${source}`);
            return;
        }

        // Handle custom blocks with data URIs - check all blocks
        Object.entries(addedBlocks).forEach(([posKey, blockId]) => {
            // Check if this is a custom block ID (numeric)
            if (!isNaN(parseInt(blockId))) {
                // Search strategy 1: Check customBlocks prop for texture data
                let dataUri = null;

                if (customBlocks && customBlocks[blockId]) {
                    dataUri = customBlocks[blockId].dataUri;
                }

                // Search strategy 2: Check localStorage even if not in customBlocks
                if (!dataUri && typeof localStorage !== "undefined") {
                    // Try multiple localStorage keys to find any stored texture
                    const storageKeys = [
                        `block-texture-${blockId}`,
                        `custom-block-${blockId}`,
                        `datauri-${blockId}`,
                    ];

                    for (const key of storageKeys) {
                        const storedUri = localStorage.getItem(key);
                        if (storedUri && storedUri.startsWith("data:image/")) {
                            dataUri = storedUri;
                            break;
                        }
                    }
                }

                // If we found a data URI from any source, apply it
                if (dataUri && dataUri.startsWith("data:image/")) {
                    // Ensure it's stored in localStorage for persistence
                    localStorage.setItem(`block-texture-${blockId}`, dataUri);

                    // Use the imported BlockTextureAtlas directly
                    if (BlockTextureAtlas && BlockTextureAtlas.instance) {
                        BlockTextureAtlas.instance
                            .applyDataUriToAllFaces(blockId, dataUri)
                            .catch((err) =>
                                console.error(
                                    `Error applying data URI to block ${blockId}:`,
                                    err
                                )
                            );
                    }
                }
            }
        });

        // Update the terrain data structure
        Object.entries(addedBlocks).forEach(([posKey, blockId]) => {
            terrainRef.current[posKey] = blockId;
        });

        Object.entries(removedBlocks).forEach(([posKey]) => {
            delete terrainRef.current[posKey];
        });

        // Update total block count
        totalBlocksRef.current = Object.keys(terrainRef.current).length;

        // Send updated total blocks count back to parent component
        if (sendTotalBlocks) {
            sendTotalBlocks(totalBlocksRef.current);
        }

        // Update debug info
        updateDebugInfo();

        // Delegate to the optimized imported function for chunk updates
        importedUpdateTerrainBlocks(addedBlocks, removedBlocks);

        // Update spatial hash
        const addedBlocksArray = Object.entries(addedBlocks).map(
            ([posKey, blockId]) => {
                const [x, y, z] = posKey.split(",").map(Number);
                return {
                    id: blockId,
                    position: [x, y, z],
                };
            }
        );

        const removedBlocksArray = Object.entries(removedBlocks).map(
            ([posKey]) => {
                const [x, y, z] = posKey.split(",").map(Number);
                return {
                    id: 0, // Use 0 for removed blocks
                    position: [x, y, z],
                };
            }
        );

        // Update the spatial hash for collisions with force option
        updateSpatialHashForBlocks(addedBlocksArray, removedBlocksArray, {
            force: true,
        });

        console.timeEnd(`updateTerrainForUndoRedo-${source}`);
    };

    // Function to update which chunks are visible based on camera position and frustum
    // REMOVED: This function is no longer needed since we're using the new ChunkSystem
    // Replaced all calls with direct calls to processChunkRenderQueue()
    // const updateVisibleChunks = () => { ... };

    // Call this in buildUpdateTerrain after updating terrainRef

    // Optimized ray intersection using spatial hash
    const getOptimizedRaycastIntersection = (prioritizeBlocks = true) => {
        // Safety checks
        if (!scene || !threeCamera || !threeRaycaster) return null;

        // Use the raw pointer coordinates directly from THREE.js
        const normalizedMouse = pointer.clone();

        // Setup raycaster with the normalized coordinates
        threeRaycaster.setFromCamera(normalizedMouse, threeCamera);

        // First, check for block collisions using optimized ray casting
        let intersection = null;

        // Safety check - ensure spatialGridManagerRef.current is initialized
        if (
            useSpatialHashRef.current &&
            spatialGridManagerRef.current &&
            spatialGridManagerRef.current.size > 0
        ) {
            // Prepare raycast options
            const raycastOptions = {
                maxDistance: selectionDistanceRef.current,
                prioritizeBlocks,
                gridSize: gridSizeRef.current,
                recentlyPlacedBlocks: recentlyPlacedBlocksRef.current,
                isPlacing: isPlacingRef.current,
                mode: modeRef.current,
                debug: true, // Enable debug logging for this call
            };

            // Perform raycast against spatial hash grid
            const gridResult = spatialGridManagerRef.current.raycast(
                threeRaycaster,
                threeCamera,
                raycastOptions
            );

            intersection = gridResult;
        } else {
            // Fallback to simple ground plane detection if spatial hash is not available
            const rayOrigin = threeRaycaster.ray.origin;
            const rayDirection = threeRaycaster.ray.direction;

            // Calculate intersection with the ground plane
            const target = new THREE.Vector3();
            const intersectionDistance = rayOrigin.y / -rayDirection.y;

            // Only consider intersections in front of the camera and within selection distance
            if (
                intersectionDistance > 0 &&
                intersectionDistance < selectionDistanceRef.current
            ) {
                // Calculate the intersection point
                target
                    .copy(rayOrigin)
                    .addScaledVector(rayDirection, intersectionDistance);

                // Check if this point is within our valid grid area
                const gridSizeHalf = gridSizeRef.current / 2;
                if (
                    Math.abs(target.x) <= gridSizeHalf &&
                    Math.abs(target.z) <= gridSizeHalf
                ) {
                    // This is a hit against the ground plane within the valid build area
                    intersection = {
                        point: target.clone(),
                        normal: new THREE.Vector3(0, 1, 0), // Normal is up for ground plane
                        block: {
                            x: Math.floor(target.x),
                            y: 0,
                            z: Math.floor(target.z),
                        },
                        blockId: null, // No block here - it's the ground
                        distance: intersectionDistance,
                        isGroundPlane: true,
                    };
                }
            }
        }

        return intersection;
    };

    // Add mouse event listeners to the canvas
    useEffect(() => {
        const canvas = gl.domElement;
        if (!canvas) return;

        // Define wrapper functions to potentially adapt event format if needed
        // Although in this case, handleMouseDown/Up seem compatible
        const handleCanvasMouseDown = (event) => {
            handleMouseDown(event);
        };
        const handleCanvasMouseUp = (event) => {
            handleMouseUp(event);
        };

        canvas.addEventListener("mousedown", handleCanvasMouseDown);
        canvas.addEventListener("mouseup", handleCanvasMouseUp);

        // Cleanup function to remove listeners
        return () => {
            canvas.removeEventListener("mousedown", handleCanvasMouseDown);
            canvas.removeEventListener("mouseup", handleCanvasMouseUp);
        };
    }, [gl, handleMouseDown, handleMouseUp]); // Add dependencies

    // Add these variables to track camera movement outside the animate function
    const lastCameraPosition = new THREE.Vector3();
    const lastCameraRotation = new THREE.Euler();
    //const cameraMovementTimeout = { current: null };
    //	const chunkUpdateThrottle = { current: 0 };

    // Update the usages of these optimizations
    useEffect(() => {
        // Apply renderer optimizations
        optimizeRenderer(gl);

        // Initialize camera manager with camera and controls
        cameraManager.initialize(threeCamera, orbitControlsRef.current);

        // Set up a consistent update loop
        let frameId;
        let lastTime = 0;
        let frameCount = 0;

        const animate = (time) => {
            frameId = requestAnimationFrame(animate);

            // Update liquid material time uniform for wave animation
            if (BlockMaterial.instance.liquidMaterial) {
                // Use time (milliseconds) divided by 1000 for seconds, adjust multiplier for speed
                BlockMaterial.instance.liquidMaterial.uniforms.time.value =
                    (time / 1000) * 0.5;
            }

            // Calculate delta time for smooth updates
            //const delta = time - lastTime;
            lastTime = time;

            // Add fail-safe check for mouse state
            // If mouse button is up but we're still placing, it means we missed the mouseup event
            if (isPlacingRef.current && frameCount % 30 === 0) {
                // Check if primary mouse button is not pressed
                if (!window.mouseButtons || !(window.mouseButtons & 1)) {
                    // Mouse is up but we're still in placing mode - likely missed the event during lag
                    console.warn(
                        "Detected mouse button up while still in placing mode - fixing state"
                    );
                    // Simulate a mouse up event to fix the state
                    handleMouseUp({ button: 0 });
                }
            }

            // Only run heavy operations every few frames to reduce lag
            frameCount++;
            //const shouldRunHeavyOperations = frameCount % 2 === 0; // Reduced from 3 to 2 for more frequent updates

            // Check for valid camera
            if (!threeCamera) {
                console.warn("[Animation] Three camera is null or undefined");
                return;
            }

            // Check the currentCameraRef to ensure it's properly set
            if (!currentCameraRef.current) {
                console.warn("[Animation] Current camera reference is not set");
                currentCameraRef.current = threeCamera;
            }

            // Detect camera movement (cheaper comparison)
            const posX = threeCamera.position.x;
            const posY = threeCamera.position.y;
            const posZ = threeCamera.position.z;

            const rotX = threeCamera.rotation.x;
            const rotY = threeCamera.rotation.y;
            const rotZ = threeCamera.rotation.z;

            const positionChanged =
                Math.abs(posX - lastCameraPosition.x) > 0.01 ||
                Math.abs(posY - lastCameraPosition.y) > 0.01 ||
                Math.abs(posZ - lastCameraPosition.z) > 0.01;

            const rotationChanged =
                Math.abs(rotX - lastCameraRotation.x) > 0.01 ||
                Math.abs(rotY - lastCameraRotation.y) > 0.01 ||
                Math.abs(rotZ - lastCameraRotation.z) > 0.01;

            const isCameraMoving = positionChanged || rotationChanged;

            cameraMoving.current = isCameraMoving;

            // Update stored values (cheaper than .copy())
            lastCameraPosition.x = posX;
            lastCameraPosition.y = posY;
            lastCameraPosition.z = posZ;

            lastCameraRotation.x = rotX;
            lastCameraRotation.y = rotY;
            lastCameraRotation.z = rotZ;

            // Update chunk system with the current camera and process render queue
            // Always do this regardless of movement

            if (frameCount % 5 === 0) {
                // Every ~0.1 second at 60fps
                updateChunkSystemWithCamera();
            }

            if (frameCount % 60 === 0) {
                // Every ~1 second at 60fps
                // Use direct force update instead of the older refresh method
                const {
                    forceUpdateChunkVisibility,
                } = require("./chunks/TerrainBuilderIntegration");
                forceUpdateChunkVisibility();
            }

            /*
			// Set camera moving state
			if (isCameraMoving) {
				cameraMoving.current = true;
				
				// Clear any existing timeout
				if (cameraMovementTimeout.current) {
					clearTimeout(cameraMovementTimeout.current);
				}
				
				// Set timeout to detect when camera stops moving
				cameraMovementTimeout.current = setTimeout(() => {
					cameraMoving.current = false;
					console.log("[Animation] Camera stopped moving");
					
					// Force a full update when camera stops
					updateChunkSystemWithCamera();
					// Force a second update after a short delay to ensure chunks are properly visible
					setTimeout(() => {
						updateChunkSystemWithCamera();
						//updateVisibleChunks();
					}, 50);
				}, 100); // Reduced from 150ms to 100ms for faster response
			}
			
			
			// Only update if enough time has passed (throttle updates)
			if (delta > 16 && shouldRunHeavyOperations) { // ~60fps max and only every 2nd frame
				// Throttle chunk updates during camera movement
				if (cameraMoving.current) {
					// Decrease throttle during camera movement (update more frequently)
					chunkUpdateThrottle.current++;
					if (chunkUpdateThrottle.current >= 2) { // Reduced from 3 to 2 for more frequent updates
						//updateVisibleChunks();
						chunkUpdateThrottle.current = 0;
					}
					
					// Skip spatial hash updates completely during camera movement
				} else if (frameCount % 5 === 0) { // Reduced from 10 to 5 for more frequent updates when camera is still
					// Normal updates when camera is still, but less frequent
					//updateVisibleChunks();
					
					// Extremely infrequent spatial hash updates (only once every ~5 seconds)
					if (frameCount % 300 === 0) {
						// Don't update spatial hash in the animation loop at all
						// This should only happen on explicit user actions or when the map is first loaded
					}
				}
				
				// Only update shadows periodically and even less frequently
				if (frameCount % 30 === 0) {
					if (gl && gl.shadowMap) {
						gl.shadowMap.needsUpdate = true;
					}
					
					// Force shadow maps to update occasionally
					if (directionalLightRef.current) {
						directionalLightRef.current.shadow.needsUpdate = true;
					}
				}
			}
				*/
        };

        // Start the animation loop
        frameId = requestAnimationFrame(animate);

        // Clean up animation frame on component unmount
        return () => {
            cancelAnimationFrame(frameId);
        };
    }, [gl]);

    // Handle camera movement to pause chunk processing during navigation
    const handleCameraMove = () => {
        if (!threeCamera) return;

        // Update the camera in the chunk system for culling
        updateChunkSystemCamera(threeCamera);

        // Check if we need to load additional chunks from the full terrain data
        loadNewChunksInViewDistance();

        // Process the chunk render queue to update visibility
        processChunkRenderQueue();
    };

    // Handle camera movement for instant processing of chunks as they come into view
    const loadNewChunksInViewDistance = () => {
        // Skip if no camera or chunk system
        const chunkSystem = getChunkSystem();
        if (!chunkSystem || !threeCamera) {
            return;
        }

        // All chunks are already loaded, just process the render queue
        // to update visibility for chunks that are now in view
        processChunkRenderQueue();
    };

    // Initialize the last update time
    handleCameraMove.lastUpdateTime = 0;

    // Add this function to efficiently update the spatial hash for a batch of blocks
    const updateSpatialHashForBlocks = (
        addedBlocks = [],
        removedBlocks = [],
        options = {}
    ) => {
        // Skip if disabled globally
        if (disableSpatialHashUpdatesRef.current) {
            return;
        }

        // Safety check - ensure spatialGridManagerRef.current is initialized
        if (!spatialGridManagerRef.current) {
            return;
        }

        // Ensure both arrays are valid
        const validAddedBlocks = Array.isArray(addedBlocks) ? addedBlocks : [];
        const validRemovedBlocks = Array.isArray(removedBlocks)
            ? removedBlocks
            : [];

        // Skip if both arrays are empty
        if (validAddedBlocks.length === 0 && validRemovedBlocks.length === 0) {
            return;
        }

        // If we're currently in bulk loading mode, just collect updates for later processing
        if (deferSpatialHashUpdatesRef.current && !options.force) {
            console.log(
                `Deferring spatial hash update for ${validAddedBlocks.length} added and ${validRemovedBlocks.length} removed blocks`
            );
            // Collect updates to apply later
            pendingSpatialHashUpdatesRef.current.added.push(
                ...validAddedBlocks
            );
            pendingSpatialHashUpdatesRef.current.removed.push(
                ...validRemovedBlocks
            );
            return;
        }

        // Skip if too many blocks - will be handled by periodic updates instead
        // But always process if force option is set
        if (
            !options.force &&
            (validAddedBlocks.length > 100 || validRemovedBlocks.length > 100)
        ) {
            return;
        }

        // Very aggressive throttling to avoid performance impact
        const now = performance.now();
        if (now - spatialHashLastUpdateRef.current < 1000 && !options.force) {
            // Wait at least 1 second between updates
            // For small numbers of blocks (1-10), queue for later update
            if (
                validAddedBlocks.length + validRemovedBlocks.length <= 10 &&
                !spatialHashUpdateQueuedRef.current
            ) {
                spatialHashUpdateQueuedRef.current = true;

                // Use longer delay
                setTimeout(() => {
                    // Only update if not processing something else
                    if (
                        spatialGridManagerRef.current &&
                        !spatialGridManagerRef.current.isProcessing
                    ) {
                        try {
                            // Filter blocks to only those in or near the frustum
                            const camera = cameraRef.current;

                            if (camera && !options.force) {
                                // Update the frustum cache
                                spatialGridManagerRef.current.updateFrustumCache(
                                    camera,
                                    getViewDistance()
                                );

                                // Filter added blocks to those in frustum
                                const filteredAddedBlocks =
                                    validAddedBlocks.filter((block) => {
                                        if (!block || typeof block !== "object")
                                            return false;

                                        // Handle different possible formats
                                        let x, y, z;
                                        if (Array.isArray(block.position)) {
                                            [x, y, z] = block.position;
                                        } else if (
                                            block.x !== undefined &&
                                            block.y !== undefined &&
                                            block.z !== undefined
                                        ) {
                                            x = block.x;
                                            y = block.y;
                                            z = block.z;
                                        } else if (typeof block === "string") {
                                            [x, y, z] = block
                                                .split(",")
                                                .map(Number);
                                        } else {
                                            return false;
                                        }

                                        const chunkX = Math.floor(
                                            x / CHUNK_SIZE
                                        );
                                        const chunkY = Math.floor(
                                            y / CHUNK_SIZE
                                        );
                                        const chunkZ = Math.floor(
                                            z / CHUNK_SIZE
                                        );
                                        const chunkKey = `${chunkX},${chunkY},${chunkZ}`;

                                        return spatialGridManagerRef.current.chunksInFrustum.has(
                                            chunkKey
                                        );
                                    });

                                // Filter removed blocks to those in frustum
                                const filteredRemovedBlocks =
                                    validRemovedBlocks.filter((block) => {
                                        if (!block) return false;

                                        // Handle different possible formats
                                        let x, y, z;
                                        if (
                                            typeof block === "object" &&
                                            Array.isArray(block.position)
                                        ) {
                                            [x, y, z] = block.position;
                                        } else if (
                                            typeof block === "object" &&
                                            block.x !== undefined &&
                                            block.y !== undefined &&
                                            block.z !== undefined
                                        ) {
                                            x = block.x;
                                            y = block.y;
                                            z = block.z;
                                        } else if (typeof block === "string") {
                                            [x, y, z] = block
                                                .split(",")
                                                .map(Number);
                                        } else {
                                            return false;
                                        }

                                        const chunkX = Math.floor(
                                            x / CHUNK_SIZE
                                        );
                                        const chunkY = Math.floor(
                                            y / CHUNK_SIZE
                                        );
                                        const chunkZ = Math.floor(
                                            z / CHUNK_SIZE
                                        );
                                        const chunkKey = `${chunkX},${chunkY},${chunkZ}`;

                                        return spatialGridManagerRef.current.chunksInFrustum.has(
                                            chunkKey
                                        );
                                    });

                                // Only update if there are blocks to process
                                if (
                                    filteredAddedBlocks.length > 0 ||
                                    filteredRemovedBlocks.length > 0
                                ) {
                                    spatialGridManagerRef.current.updateBlocks(
                                        filteredAddedBlocks,
                                        filteredRemovedBlocks,
                                        {
                                            showLoadingScreen: false,
                                            silent: true,
                                            skipIfBusy: true,
                                        }
                                    );
                                }
                            } else {
                                // Use regular update if no camera or forced
                                spatialGridManagerRef.current.updateBlocks(
                                    validAddedBlocks,
                                    validRemovedBlocks,
                                    {
                                        showLoadingScreen: false,
                                        silent: true,
                                        skipIfBusy: true,
                                    }
                                );
                            }
                        } catch (e) {
                            // Silence errors
                            console.error("Error updating spatial hash:", e);
                        }
                    }

                    // Reset flag - but with delay to prevent rapid sequential updates
                    setTimeout(() => {
                        spatialHashUpdateQueuedRef.current = false;
                    }, 1000);
                }, 1000);
            }
            return;
        }

        // Update timestamp first to prevent overlapping calls
        spatialHashLastUpdateRef.current = now;

        // Skip update if camera is moving and not forced
        if (cameraMoving.current && !options.force) {
            return;
        }

        // Use a try/catch to handle any potential errors
        try {
            // For forced updates or large batches, use regular update
            if (
                options.force ||
                validAddedBlocks.length > 1000 ||
                validRemovedBlocks.length > 1000
            ) {
                spatialGridManagerRef.current.updateBlocks(
                    validAddedBlocks,
                    validRemovedBlocks,
                    {
                        showLoadingScreen: options.force ? true : false,
                        silent: options.force ? false : true,
                        skipIfBusy: options.force ? false : true,
                    }
                );
                return;
            }

            // For smaller updates, filter to frustum
            const camera = cameraRef.current;

            if (camera) {
                // Update the frustum cache
                spatialGridManagerRef.current.updateFrustumCache(
                    camera,
                    getViewDistance()
                );

                // Filter added blocks to those in frustum
                const filteredAddedBlocks = validAddedBlocks.filter((block) => {
                    if (!block || typeof block !== "object") return false;

                    // Handle different possible formats
                    let x, y, z;
                    if (Array.isArray(block.position)) {
                        [x, y, z] = block.position;
                    } else if (
                        block.x !== undefined &&
                        block.y !== undefined &&
                        block.z !== undefined
                    ) {
                        x = block.x;
                        y = block.y;
                        z = block.z;
                    } else if (typeof block === "string") {
                        [x, y, z] = block.split(",").map(Number);
                    } else {
                        return false;
                    }

                    const chunkX = Math.floor(x / CHUNK_SIZE);
                    const chunkY = Math.floor(y / CHUNK_SIZE);
                    const chunkZ = Math.floor(z / CHUNK_SIZE);
                    const chunkKey = `${chunkX},${chunkY},${chunkZ}`;

                    return spatialGridManagerRef.current.chunksInFrustum.has(
                        chunkKey
                    );
                });

                // Filter removed blocks to those in frustum
                const filteredRemovedBlocks = validRemovedBlocks.filter(
                    (block) => {
                        if (!block) return false;

                        // Handle different possible formats
                        let x, y, z;
                        if (
                            typeof block === "object" &&
                            Array.isArray(block.position)
                        ) {
                            [x, y, z] = block.position;
                        } else if (
                            typeof block === "object" &&
                            block.x !== undefined &&
                            block.y !== undefined &&
                            block.z !== undefined
                        ) {
                            x = block.x;
                            y = block.y;
                            z = block.z;
                        } else if (typeof block === "string") {
                            [x, y, z] = block.split(",").map(Number);
                        } else {
                            return false;
                        }

                        const chunkX = Math.floor(x / CHUNK_SIZE);
                        const chunkY = Math.floor(y / CHUNK_SIZE);
                        const chunkZ = Math.floor(z / CHUNK_SIZE);
                        const chunkKey = `${chunkX},${chunkY},${chunkZ}`;

                        return spatialGridManagerRef.current.chunksInFrustum.has(
                            chunkKey
                        );
                    }
                );

                console.log(
                    `Filtered blocks for spatial hash update: ${filteredAddedBlocks.length}/${validAddedBlocks.length} added, ${filteredRemovedBlocks.length}/${validRemovedBlocks.length} removed`
                );

                // Only update if there are blocks to process
                if (
                    filteredAddedBlocks.length > 0 ||
                    filteredRemovedBlocks.length > 0
                ) {
                    spatialGridManagerRef.current.updateBlocks(
                        filteredAddedBlocks,
                        filteredRemovedBlocks,
                        {
                            showLoadingScreen: false,
                            silent: true,
                            skipIfBusy: true,
                        }
                    );
                }
            } else {
                // Fallback to regular update if no camera
                spatialGridManagerRef.current.updateBlocks(
                    validAddedBlocks,
                    validRemovedBlocks,
                    {
                        showLoadingScreen: options.force ? true : false,
                        silent: options.force ? false : true,
                        skipIfBusy: options.force ? false : true,
                    }
                );
            }
        } catch (e) {
            // Silence any errors
            console.error("Error updating spatial hash:", e);
        }
    };

    // Add a new function to apply deferred spatial hash updates
    const applyDeferredSpatialHashUpdates = async () => {
        // If there are no pending updates, just return
        if (
            pendingSpatialHashUpdatesRef.current.added.length === 0 &&
            pendingSpatialHashUpdatesRef.current.removed.length === 0
        ) {
            return;
        }

        console.log(
            `Applying deferred spatial hash updates: ${pendingSpatialHashUpdatesRef.current.added.length} added and ${pendingSpatialHashUpdatesRef.current.removed.length} removed blocks`
        );

        const added = [...pendingSpatialHashUpdatesRef.current.added];
        const removed = [...pendingSpatialHashUpdatesRef.current.removed];

        // Clear the pending updates first to avoid potential duplicates
        pendingSpatialHashUpdatesRef.current = { added: [], removed: [] };

        // Process all spatial hash updates in one go
        return updateSpatialHashForBlocks(added, removed, { force: true });
    };

    // Add an effect to update CameraManager when isInputDisabled changes
    useEffect(() => {
        cameraManager.setInputDisabled(isInputDisabled);
    }, [isInputDisabled]);

    // Main return statement
    return (
        <>
            <OrbitControls
                ref={orbitControlsRef}
                enablePan={true}
                enableZoom={false}
                enableRotate={true}
                mouseButtons={{
                    MIDDLE: THREE.MOUSE.PAN,
                    RIGHT: THREE.MOUSE.ROTATE,
                }}
                onChange={handleCameraMove}
                enabled={!isInputDisabled} // Keep this for OrbitControls mouse input
            />

            {/* Shadow directional light */}
            <directionalLight
                ref={directionalLightRef}
                position={[10, 20, 10]}
                intensity={2}
                color={0xffffff}
                castShadow={true}
                shadow-mapSize-width={2048}
                shadow-mapSize-height={2048}
                shadow-camera-far={1000}
                shadow-camera-near={10}
                shadow-camera-left={-100}
                shadow-camera-right={100}
                shadow-camera-top={100}
                shadow-camera-bottom={-100}
                shadow-bias={0.00005}
                shadow-normalBias={0.1}
            />

            {/* Non shadow directional light */}
            <directionalLight
                position={[10, 20, 10]}
                intensity={1}
                color={0xffffff}
                castShadow={false}
            />

            {/* Ambient light */}
            <ambientLight intensity={0.8} />

            {/* mesh of invisible plane to receive shadows, and grid helper to display grid */}
            <mesh
                ref={shadowPlaneRef}
                position={[0.5, -0.51, 0.5]}
                rotation={[-Math.PI / 2, 0, 0]}
                transparent={true}
                receiveShadow={true}
                castShadow={false}
                frustumCulled={false}
            >
                <planeGeometry args={[gridSize, gridSize]} />
                <meshPhongMaterial transparent opacity={0} />
            </mesh>
            <gridHelper position={[0.5, -0.5, 0.5]} ref={gridRef} />

            {previewPosition &&
                (modeRef.current === "add" || modeRef.current === "remove") && (
                    <group>
                        {getPlacementPositions(
                            previewPosition,
                            placementSizeRef.current
                        ).map((pos, index) => (
                            <group key={index} position={[pos.x, pos.y, pos.z]}>
                                <mesh renderOrder={2}>
                                    <boxGeometry args={[1.02, 1.02, 1.02]} />
                                    <meshPhongMaterial
                                        color={
                                            modeRef.current === "add"
                                                ? "green"
                                                : "red"
                                        }
                                        opacity={0.4}
                                        transparent={true}
                                        depthWrite={false}
                                        depthTest={true}
                                        alphaTest={0.1}
                                    />
                                </mesh>
                                <lineSegments renderOrder={3}>
                                    <edgesGeometry
                                        args={[new THREE.BoxGeometry(1, 1, 1)]}
                                    />
                                    <lineBasicMaterial
                                        color="darkgreen"
                                        linewidth={2}
                                    />
                                </lineSegments>
                            </group>
                        ))}
                    </group>
                )}
        </>
    );
}

// Convert to forwardRef
export default forwardRef(TerrainBuilder);
// Export block types and related functions
export {
    blockTypes,
    getCustomBlocks,
    processCustomBlock,
    getBlockTypes,
} from "./managers/BlockTypesManager";
// Add a method to explicitly set deferred chunk meshing mode
const setDeferredChunkMeshing = (defer) => {
    const chunkSystem = getChunkSystem();
    if (!chunkSystem) {
        console.error(
            "Cannot set deferred chunk meshing: chunk system not available"
        );
        return false;
    }

    console.log(`${defer ? "Enabling" : "Disabling"} deferred chunk meshing`);

    // If enabling, use a more conservative priority distance to ensure at least some content is visible
    // Calculate a reasonable priority distance based on view distance
    let priorityDistance = Math.min(32, getViewDistance() / 2);

    // Make sure it's not too small to prevent blank screens
    priorityDistance = Math.max(24, priorityDistance);

    // When disabling, force all chunks to be visible
    if (!defer) {
        // Force process any deferred chunks
        chunkSystem.forceUpdateChunkVisibility(false);
    }

    console.log(`Using priority distance of ${priorityDistance} blocks`);
    chunkSystem.setBulkLoadingMode(defer, priorityDistance);

    return true;
};

/**
 * Force an update for specific chunks by key
 * @param {Array<String>} chunkKeys - Array of chunk keys to update, e.g. ["32,48,0", "16,48,0"]
 * @param {Object} options - Options for the update
 * @param {Boolean} options.skipNeighbors - If true, skip neighbor chunk updates (faster but less accurate at boundaries)
 */
const forceChunkUpdate = (chunkKeys, options = {}) => {
    const chunkSystem = getChunkSystem();
    if (!chunkSystem || chunkKeys.length === 0) {
        return;
    }

    //console.log(`TerrainBuilder: Forcing update for ${chunkKeys.length} chunks${options.skipNeighbors ? ' (skipping neighbors)' : ''}`);

    // Pass the chunk keys to the chunk system for direct update
    chunkSystem.forceUpdateChunks(chunkKeys, options);
};

/**
 * Force update a chunk by its origin
 * @param {Array} chunkOrigin - Array with the chunk's origin coordinates [x, y, z]
 * @param {Object} options - Options for the update
 * @param {Boolean} options.skipNeighbors - If true, skip neighbor chunk updates for faster processing
 */
const forceChunkUpdateByOrigin = (chunkOrigin, options = {}) => {
    const chunkSystem = getChunkSystem();
    if (!chunkSystem) {
        console.warn("forceChunkUpdateByOrigin: No chunk system available");
        return;
    }

    const skipNeighbors = options.skipNeighbors === true;
    console.log(
        `Forcing update for chunk at [${chunkOrigin.join(",")}]${
            skipNeighbors ? " (skipping neighbors)" : ""
        }`
    );

    const chunkId = `${chunkOrigin[0]},${chunkOrigin[1]},${chunkOrigin[2]}`;
    chunkSystem.forceUpdateChunks([chunkId], { skipNeighbors });
};

/**
 * Configure chunk loading behavior
 * @param {Object} options Configuration options
 * @param {boolean} options.deferMeshBuilding Whether to defer mesh building for distant chunks
 * @param {number} options.priorityDistance Distance within which chunks get immediate meshes
 * @param {number} options.deferredBuildDelay Delay in ms before building deferred chunks
 */
const configureChunkLoading = (options = {}) => {
    const chunkSystem = getChunkSystem();
    if (!chunkSystem) {
        console.warn(
            "Cannot configure chunk loading: chunk system not available"
        );
        return false;
    }

    // Extract options with defaults
    const deferMeshBuilding = options.deferMeshBuilding !== false;
    const priorityDistance =
        options.priorityDistance || Math.max(32, getViewDistance() * 0.33);
    const deferredBuildDelay = options.deferredBuildDelay || 5000;

    console.log(`Configuring chunk loading:
    - Defer mesh building: ${deferMeshBuilding}
    - Priority distance: ${priorityDistance} blocks
    - Deferred build delay: ${deferredBuildDelay}ms`);

    // Enable bulk loading mode if deferred mesh building is enabled
    if (deferMeshBuilding) {
        // Enable bulk loading mode - only chunks within priorityDistance of camera get immediate meshes
        chunkSystem.setBulkLoadingMode(true, priorityDistance);

        // No longer disable bulk loading mode automatically
        // This way chunks will only be built when they enter the camera view distance
        console.log(
            `Bulk loading mode enabled permanently - chunks will only build when within ${priorityDistance} blocks of camera`
        );
    } else {
        // Disable bulk loading mode if deferred mesh building is disabled
        chunkSystem.setBulkLoadingMode(false);
    }

    return true;
};

// Fix the exports to only include module-level functions
export {
    setDeferredChunkMeshing,
    forceChunkUpdate,
    forceChunkUpdateByOrigin,
    configureChunkLoading,
    loadAllChunks,
};

// Utility function to force loading of all chunks at once
const loadAllChunks = async () => {
    console.log("Loading chunks prioritized by camera distance...");

    const chunkSystem = getChunkSystem();
    if (!chunkSystem) {
        console.warn("No chunk system available for loading chunks");
        return;
    }

    // Get scene and camera
    const scene = chunkSystem._scene;
    const camera = scene?.camera;

    if (!camera) {
        console.warn("No camera available for prioritizing chunks");
        return;
    }

    // Get camera position
    const cameraPos = camera.position;
    console.log(
        `Prioritizing chunks around camera at (${cameraPos.x.toFixed(
            1
        )}, ${cameraPos.y.toFixed(1)}, ${cameraPos.z.toFixed(1)})`
    );

    // Get all chunk IDs that exist in the system
    const chunkIds = Array.from(chunkSystem._chunkManager._chunks.keys());
    console.log(`Found ${chunkIds.length} chunks to process`);

    // Calculate distances from camera for each chunk
    const chunksWithDistances = chunkIds.map((chunkId) => {
        const [x, y, z] = chunkId.split(",").map(Number);

        // Use the imported CHUNK_SIZE constant
        const chunkCenterX = x + CHUNK_SIZE / 2;
        const chunkCenterY = y + CHUNK_SIZE / 2;
        const chunkCenterZ = z + CHUNK_SIZE / 2;

        const distance = Math.sqrt(
            Math.pow(chunkCenterX - cameraPos.x, 2) +
                Math.pow(chunkCenterY - cameraPos.y, 2) +
                Math.pow(chunkCenterZ - cameraPos.z, 2)
        );

        return { chunkId, distance };
    });

    // Sort chunks by distance to camera (closest first)
    chunksWithDistances.sort((a, b) => a.distance - b.distance);

    console.log(`Processing chunks in order of distance to camera`);

    // Process chunks in batches from closest to farthest
    const BATCH_SIZE = 50;
    let processedCount = 0;

    // Process all chunks in distance-sorted batches
    for (let i = 0; i < chunksWithDistances.length; i += BATCH_SIZE) {
        const batch = chunksWithDistances.slice(i, i + BATCH_SIZE);

        // Queue this batch for rendering with high priority
        for (const { chunkId, distance } of batch) {
            const chunk = chunkSystem._chunkManager._chunks.get(chunkId);
            if (chunk) {
                // Queue the chunk for rendering with high priority
                chunkSystem._chunkManager.queueChunkForRender(chunkId, {
                    forceMesh: true, // Force immediate mesh building
                    priority: true, // High priority
                });
            }
        }

        // Process the render queue to build these chunks immediately
        chunkSystem.processRenderQueue(true); // true = prioritize by camera distance

        // Update the processed count
        processedCount += batch.length;

        // Log progress periodically
        if (
            i === 0 ||
            processedCount % 100 === 0 ||
            i + BATCH_SIZE >= chunksWithDistances.length
        ) {
            console.log(
                `Processed ${processedCount}/${
                    chunksWithDistances.length
                } chunks (${(
                    (processedCount / chunksWithDistances.length) *
                    100
                ).toFixed(1)}%)`
            );
        }

        // Allow a short delay for UI updates between batches
        if (i + BATCH_SIZE < chunksWithDistances.length) {
            await new Promise((resolve) => setTimeout(resolve, 10));
        }
    }

    // Final render queue processing to catch any remaining chunks
    chunkSystem.processRenderQueue(true);

    console.log("Finished loading all chunks prioritized by camera distance");
    return true;
};

<|MERGE_RESOLUTION|>--- conflicted
+++ resolved
@@ -53,7 +53,6 @@
 
 // Function to optimize rendering performance
 function optimizeRenderer(gl) {
-<<<<<<< HEAD
     // Optimize THREE.js renderer
     if (gl) {
         // Disable shadow auto update
@@ -73,33 +72,9 @@
                 contextAttributes.powerPreference = "high-performance";
             }
         }
-=======
-  // Optimize THREE.js renderer
-  if (gl) {
-    // Disable shadow auto update
-    gl.shadowMap.autoUpdate = false;
-    gl.shadowMap.needsUpdate = true;
-    
-    // Optimize for static scenes
-    gl.sortObjects = true;
-    
-    // Set default texture filtering to nearest neighbor for pixelated look
-    THREE.Texture.DEFAULT_FILTER = THREE.NearestFilter;
-    
-    // Don't change physically correct lights (keep default)
-    // Don't set output encoding (keep default)
-    
-    // Set power preference to high-performance
-    if (gl.getContextAttributes) {
-      const contextAttributes = gl.getContextAttributes();
-      if (contextAttributes) {
-        contextAttributes.powerPreference = "high-performance";
-      }
->>>>>>> 8f1d8762
     }
 }
 
-<<<<<<< HEAD
 function TerrainBuilder(
     {
         onSceneReady,
@@ -182,179 +157,6 @@
                 console.log("Auto-save is disabled");
             }
         };
-=======
-function TerrainBuilder({ onSceneReady, previewPositionToAppJS, currentBlockType, undoRedoManager, mode, setDebugInfo, sendTotalBlocks, axisLockEnabled, gridSize, cameraReset, cameraAngle, placementSize, setPageIsLoaded, customBlocks, environmentBuilderRef}, ref) {
-	
-	// Spatial hash tracking
-	const spatialHashUpdateQueuedRef = useRef(false);
-	const spatialHashLastUpdateRef = useRef(0);
-	const disableSpatialHashUpdatesRef = useRef(false); // Flag to completely disable spatial hash updates
-	const deferSpatialHashUpdatesRef = useRef(false); // Flag to defer spatial hash updates during loading
-	const pendingSpatialHashUpdatesRef = useRef({ added: [], removed: [] }); // Store deferred updates
-	const firstLoadCompletedRef = useRef(false); // Flag to track if the first load is complete
-	
-	// Camera ref for frustum culling
-	const cameraRef = useRef(null);
-	
-	// Define chunk size constant for spatial calculations
-	const lastSaveTimeRef = useRef(Date.now()); // Initialize with current time to prevent immediate save on load
-	const pendingChangesRef = useRef({
-		terrain: {
-			added: {},
-			removed: {}
-		},
-		environment: {
-			added: [],
-			removed: []
-		}
-	});
-	const initialSaveCompleteRef = useRef(false);
-	const autoSaveIntervalRef = useRef(null);
-	const AUTO_SAVE_INTERVAL = 300000;
-	const isAutoSaveEnabledRef = useRef(true); // Default to enabled, but can be toggled
-	const gridSizeRef = useRef(gridSize); // Add a ref to maintain grid size state
-	
-	// Setup auto-save only if enabled
-	useEffect(() => {
-		const setupAutoSave = () => {
-			// Clear any existing interval first
-			if (autoSaveIntervalRef.current) {
-				clearInterval(autoSaveIntervalRef.current);
-				autoSaveIntervalRef.current = null;
-			}
-			
-			// Only set up the interval if auto-save is enabled
-			if (isAutoSaveEnabledRef.current) {
-				console.log(`Auto-save enabled with interval: ${AUTO_SAVE_INTERVAL/1000} seconds`);
-				autoSaveIntervalRef.current = setInterval(() => {
-					// Only save if there are pending changes
-					// *** ADD NULL CHECKS HERE ***
-					const hasPendingTerrain = pendingChangesRef.current && pendingChangesRef.current.terrain;
-					const hasAdded = hasPendingTerrain && Object.keys(pendingChangesRef.current.terrain.added || {}).length > 0;
-					const hasRemoved = hasPendingTerrain && Object.keys(pendingChangesRef.current.terrain.removed || {}).length > 0;
-
-					if (hasAdded || hasRemoved) {
-						console.log("Auto-saving terrain...");
-						saveTerrainManually();
-					}
-				}, AUTO_SAVE_INTERVAL);
-			} else {
-				console.log("Auto-save is disabled");
-			}
-		};
-		
-		// Initial setup
-		setupAutoSave();
-		
-		// Cleanup on unmount
-		return () => {
-			if (autoSaveIntervalRef.current) {
-				clearInterval(autoSaveIntervalRef.current);
-			}
-		};
-	}, []); // Empty dependency array means this runs once on mount
-	
-	// Also save when user navigates away
-	useEffect(() => {
-		// Variable to track if a reload was just prevented (Cancel was clicked)
-		let reloadJustPrevented = false;
-		// Store the URL to detect actual navigation vs reload attempts
-		const currentUrl = window.location.href;
-		
-		const handleBeforeUnload = (event) => {
-			// Skip save if database is being cleared
-			if (window.IS_DATABASE_CLEARING) {
-				console.log("Database is being cleared, skipping unsaved changes check");
-				return;
-			}
-
-			// Skip if pendingChangesRef or its current property is null/undefined
-			if (!pendingChangesRef || !pendingChangesRef.current) {
-				console.log("No pending changes ref available");
-				return;
-			}
-			
-			// Ensure we have properly structured changes before checking
-			const hasTerrainChanges = pendingChangesRef.current.terrain && (
-				Object.keys(pendingChangesRef.current.terrain.added || {}).length > 0 || 
-				Object.keys(pendingChangesRef.current.terrain.removed || {}).length > 0
-			);
-			
-			// If we have pending changes, save immediately and show warning
-			if (hasTerrainChanges) {
-				localStorage.setItem('reload_attempted', 'true');
-				
-				// Standard way to show a confirmation dialog when closing the page
-				// This works across modern browsers
-				reloadJustPrevented = true;
-				event.preventDefault();
-				event.returnValue = "You have unsaved changes. Are you sure you want to leave?";
-				return event.returnValue;
-			}
-		};
-		
-		// This handler runs when the user navigates back/forward or after the beforeunload dialog
-		const handlePopState = (event) => {
-			// Check if this is after a cancel action from beforeunload
-			if (reloadJustPrevented) {
-				console.log("Detected popstate after reload prevention");
-				event.preventDefault();
-				
-				// Reset the flag
-				reloadJustPrevented = false;
-				
-				// Restore the history state to prevent the reload
-				window.history.pushState(null, document.title, currentUrl);
-				return false;
-			}
-		};
-		
-		// Function to handle when the page is shown after being hidden
-		// This can happen when user clicks Cancel on the reload prompt
-		const handleVisibilityChange = () => {
-			if (document.visibilityState === 'visible') {
-				// Check if we were in the middle of a reload attempt
-				const reloadAttempted = localStorage.getItem('reload_attempted') === 'true';
-				if (reloadAttempted) {
-					console.log("Page became visible again after reload attempt");
-					// Clear the flag
-					localStorage.removeItem('reload_attempted');
-					// If we have a reload prevention flag, this means the user canceled
-					if (reloadJustPrevented) {
-						reloadJustPrevented = false;
-						console.log("User canceled reload, restoring history state");
-						// Restore history state
-						window.history.pushState(null, document.title, currentUrl);
-					}
-				}
-			}
-		};
-		
-		window.addEventListener('beforeunload', handleBeforeUnload);
-		window.addEventListener('popstate', handlePopState);
-		document.addEventListener('visibilitychange', handleVisibilityChange);
-		
-		// Set initial history state
-		window.history.pushState(null, document.title, currentUrl);
-		
-		// Clear any stale reload flags
-		localStorage.removeItem('reload_attempted');
-		
-		return () => {
-			window.removeEventListener('beforeunload', handleBeforeUnload);
-			window.removeEventListener('popstate', handlePopState);
-			document.removeEventListener('visibilitychange', handleVisibilityChange);
-		};
-	}, []);
-	
-	// Track changes for incremental saves
-	const trackTerrainChanges = (added = {}, removed = {}) => {
-		// Skip if the database is being cleared
-		if (window.IS_DATABASE_CLEARING) {
-			// console.log("Database is being cleared, skipping tracking changes"); // Reduce log noise
-			return;
-		}
->>>>>>> 8f1d8762
 
         // Initial setup
         setupAutoSave();
@@ -411,7 +213,6 @@
             }
         };
 
-<<<<<<< HEAD
         // This handler runs when the user navigates back/forward or after the beforeunload dialog
         const handlePopState = (event) => {
             // Check if this is after a cancel action from beforeunload
@@ -571,230 +372,6 @@
             console.log("Database is being cleared, skipping terrain save");
             return;
         }
-=======
-		// Track added blocks
-		Object.entries(safeAdded).forEach(([key, value]) => {
-			if (pendingChangesRef.current?.terrain?.added) {
-				pendingChangesRef.current.terrain.added[key] = value;
-			}
-			// If this position was previously in the removed list, remove it
-			if (pendingChangesRef.current?.terrain?.removed && 
-				pendingChangesRef.current.terrain.removed[key]) {
-				delete pendingChangesRef.current.terrain.removed[key];
-			}
-		});
-		
-		// Track removed blocks
-		Object.entries(safeRemoved).forEach(([key, value]) => {
-			// If this position was previously in the added list, just remove it
-			if (pendingChangesRef.current?.terrain?.added && 
-				pendingChangesRef.current.terrain.added[key]) {
-				delete pendingChangesRef.current.terrain.added[key];
-			} else if (pendingChangesRef.current?.terrain?.removed) {
-				// Otherwise track it as removed
-				pendingChangesRef.current.terrain.removed[key] = value;
-			}
-		});
-		
-		// *** ADD LOGGING HERE ***
-		// Only log if there are actual terrain changes to avoid spam
-		const addedCount = Object.keys(pendingChangesRef.current.terrain?.added || {}).length;
-		const removedCount = Object.keys(pendingChangesRef.current.terrain?.removed || {}).length;
-		if (addedCount > 0 || removedCount > 0) {
-		    // Use JSON.stringify to get a snapshot, limit depth for large objects if needed
-		    try {
-		        console.log("trackTerrainChanges: Pending changes updated:", 
-		            JSON.parse(JSON.stringify(pendingChangesRef.current)) // Deep clone for logging snapshot
-		        );
-		    } catch (e) {
-		        console.error("Error logging pending changes:", e);
-		        // Fallback log if stringify fails
-		        console.log("trackTerrainChanges: Pending changes ref (may not be exact snapshot):", pendingChangesRef.current);
-		    }
-		}
-	};
-	
-	// Helper function to properly reset pendingChangesRef
-	const resetPendingChanges = () => {
-		// *** ADD LOGGING HERE ***
-		console.log("resetPendingChanges: Clearing pending changes.");
-		pendingChangesRef.current = {
-			terrain: {
-				added: {},
-				removed: {}
-			},
-			environment: {
-				added: [],
-				removed: []
-			}
-		};
-	};
-
-	// Function to efficiently save terrain data
-	const efficientTerrainSave = async () => { // Make it async
-
-		console.warn("Efficient terrain save called, however it is disabled for now due to improper implementation with other existing systems.");
-
-		// console.log("SAVING TERRAIN");
-		// // Skip if database is being cleared
-		// if (window.IS_DATABASE_CLEARING) {
-		// 	console.log("Database is being cleared, skipping terrain save");
-		// 	return;
-		// }
-
-		// // Skip if no changes to save
-		// // Check both terrain and pendingChangesRef.current itself
-		// if (!pendingChangesRef.current || 
-		// 	!pendingChangesRef.current.terrain ||
-		// 	(Object.keys(pendingChangesRef.current.terrain.added || {}).length === 0 && 
-		// 	 Object.keys(pendingChangesRef.current.terrain.removed || {}).length === 0)) {
-		// 	console.log("efficientTerrainSave: No pending terrain changes to save.");
-		// 	return; // Explicitly return if no changes
-		// }
-
-		// // Capture the changes to save
-		// // Ensure we have a valid object even if terrain is null momentarily
-		// const changesToSave = { 
-		//     added: { ...(pendingChangesRef.current.terrain?.added || {}) },
-		//     removed: { ...(pendingChangesRef.current.terrain?.removed || {}) }
-		// };
-		
-		// // Log the exact changes being saved
-		// const addedCount = Object.keys(changesToSave.added).length;
-		// const removedCount = Object.keys(changesToSave.removed).length;
-		// console.log(`efficientTerrainSave: Attempting to save ${addedCount} added and ${removedCount} removed blocks.`);
-
-		// // Reset pending changes immediately *before* starting the async save
-		// resetPendingChanges(); 
-
-		// // Log the reset action
-		// console.log("efficientTerrainSave: Pending changes have been reset.");
-
-		// try {
-		// 	// Get a write transaction
-		// 	const db = await DatabaseManager.getDBConnection();
-		// 	const tx = db.transaction(STORES.TERRAIN, 'readwrite');
-		// 	const store = tx.objectStore(STORES.TERRAIN);
-			
-		// 	// Apply removals
-		// 	if (changesToSave.removed && removedCount > 0) {
-		// 		console.log(`efficientTerrainSave: Deleting ${removedCount} blocks...`);
-		// 		await Promise.all(Object.keys(changesToSave.removed).map(key => {
-		// 			const deleteRequest = store.delete(`${key}`);
-		// 			return new Promise((resolve, reject) => {
-		// 				deleteRequest.onsuccess = resolve;
-		// 				deleteRequest.onerror = reject;
-		// 			});
-		// 		}));
-		// 		console.log(`efficientTerrainSave: Deleted ${removedCount} blocks from DB`);
-		// 	}
-
-		// 	// Apply additions/updates
-		// 	if (changesToSave.added && addedCount > 0) {
-		// 		console.log(`efficientTerrainSave: Adding/Updating ${addedCount} blocks...`);
-		// 		await Promise.all(Object.entries(changesToSave.added).map(([key, value]) => {
-		// 			const putRequest = store.put(value, key);
-		// 			return new Promise((resolve, reject) => {
-		// 				putRequest.onsuccess = resolve;
-		// 				putRequest.onerror = reject;
-		// 			});
-		// 		}));
-		// 		console.log(`efficientTerrainSave: Added/Updated ${addedCount} blocks in DB`);
-		// 	}
-
-		// 	// Complete the transaction
-		// 	await new Promise((resolve, reject) => {
-		// 		tx.oncomplete = resolve;
-		// 		tx.onerror = reject;
-		// 	});
-			
-		// 	console.log("Efficient terrain save completed successfully.");
-		// 	lastSaveTimeRef.current = Date.now(); // Update last save time
-		// } catch (error) {
-		// 	console.error("Error during efficient terrain save:", error);
-		// 	// IMPORTANT: Restore pending changes if save failed
-		// 	// Combine the restored changes with any new changes that might have occurred
-		// 	pendingChangesRef.current.terrain.added = { 
-		// 	    ...changesToSave.added, 
-		// 	    ...(pendingChangesRef.current.terrain?.added || {}) 
-		// 	};
-		// 	pendingChangesRef.current.terrain.removed = { 
-		// 	    ...changesToSave.removed, 
-		// 	    ...(pendingChangesRef.current.terrain?.removed || {}) 
-		// 	};
-		// 	console.log("efficientTerrainSave: Restored pending changes due to save error.");
-		// }
-	};
-	
-	// Initialize the incremental terrain save system
-	useEffect(() => {
-		console.log("Initializing incremental terrain save system");
-		// Reset initial save flag to ensure we save a baseline
-		initialSaveCompleteRef.current = false;
-		// Clear pending changes 
-		pendingChangesRef.current = { added: {}, removed: {} };
-		// Set the last save time to now to prevent immediate saving on startup
-		lastSaveTimeRef.current = Date.now();
-		console.log("Last save time initialized to:", new Date(lastSaveTimeRef.current).toLocaleTimeString());
-		
-		// Attempt to load and validate terrain data
-		const validateTerrain = async () => {
-			try {
-				const terrain = await DatabaseManager.getData(STORES.TERRAIN, "current");
-				if (terrain && Object.keys(terrain).length > 0) {
-					console.log(`Loaded existing terrain with ${Object.keys(terrain).length} blocks`);
-					// We already have terrain data, mark as initialized
-					initialSaveCompleteRef.current = true;
-				} else {
-					console.log("No existing terrain found, will create baseline on first save");
-				}
-			} catch (err) {
-				console.error("Error validating terrain data:", err);
-			}
-		};
-		
-		validateTerrain();
-	}, []);
-	
-	// Initialize refs for environment, terrain, etc.
-	
-	// State and Refs
-	// We no longer need this since we're getting scene from useThree
-	// const [scene, setScene] = useState(null);
-	const spatialGridManagerRef = useRef(new SpatialGridManager(loadingManager));
-	const orbitControlsRef = useRef(null);
-	const frustumRef = useRef(new THREE.Frustum());
-	const meshesInitializedRef = useRef(false);
-	const cameraMoving = useRef(false);
-	const useSpatialHashRef = useRef(true);
-	const totalBlocksRef = useRef(0);
-
-	// Scene setup
-	const { scene, camera: threeCamera, raycaster: threeRaycaster, pointer, gl } = useThree();
-	
-	// Keep a reference to the current camera that can be accessed from outside the component
-	const currentCameraRef = useRef(null);
-	
-	// Update the camera reference whenever it changes
-	useEffect(() => {
-		if (threeCamera) {
-			currentCameraRef.current = threeCamera;
-			cameraRef.current = threeCamera; // Also update our camera ref for frustum culling
-		}
-	}, [threeCamera]);
-	
-	
-
-	// Function to update chunk system with current camera and process render queue
-	const updateChunkSystemWithCamera = () => {
-		// Only log occasionally to avoid console spam
-		const shouldLog = false;//Date.now() % 2000 < 50; // Log roughly every 2 seconds for ~50ms window
-		
-		if (!currentCameraRef.current) {
-			console.error("[updateChunkSystemWithCamera] Camera reference not available");
-			return false;
-		}
->>>>>>> 8f1d8762
 
         // Skip if no changes to save
         if (
@@ -844,7 +421,6 @@
                 );
             }
 
-<<<<<<< HEAD
             // Apply additions/updates
             if (
                 changesToSave.added &&
@@ -865,211 +441,6 @@
                     } blocks in DB`
                 );
             }
-=======
-	
-	// Add a new ref to track changes during placement
-	const placementChangesRef = useRef({ terrain: { added: {}, removed: {} }, environment: { added: [], removed: [] } });
-	const instancedMeshRef = useRef({});
-	const placementStartPosition = useRef(null);
-	const shadowPlaneRef = useRef();
-	const directionalLightRef = useRef();
-	const terrainRef = useRef({});
-	const gridRef = useRef();
-	const placementInitialPositionRef = useRef(null); // Add ref for initial placement position
-
-	
-	// Animation tracking
-	const mouseMoveAnimationRef = useRef(null);
-
-	// Refs needed for real-time updates that functions depend on
-	const isPlacingRef = useRef(false);
-	const currentPlacingYRef = useRef(0);
-	const previewPositionRef = useRef(new THREE.Vector3());
-	const rawPlacementAnchorRef = useRef(new THREE.Vector3()); // *** NEW: Anchor for the raw intersection point ***
-	const lockedAxisRef = useRef(null);
-	const selectionDistanceRef = useRef(MAX_SELECTION_DISTANCE/2);
-	const axisLockEnabledRef = useRef(axisLockEnabled);
-	const currentBlockTypeRef = useRef(currentBlockType);
-	const isFirstBlockRef = useRef(true);
-	const modeRef = useRef(mode);
-	const placementSizeRef = useRef(placementSize);
-	const previewIsGroundPlaneRef = useRef(false);
-	const placedBlockCountRef = useRef(0); // Track number of blocks placed during a mouse down/up cycle
-	const lastDeletionTimeRef = useRef(0); // Add this ref to track the last deletion time
-	const lastPlacementTimeRef = useRef(0); // Add this ref to track the last placement time
-
-	// state for preview position to force re-render of preview cube when it changes
-	const [previewPosition, setPreviewPosition] = useState(new THREE.Vector3());
-
-	// Replace lastPlacedBlockRef with a Set to track all recently placed blocks
-	const recentlyPlacedBlocksRef = useRef(new Set());
-
-	/// references for
-	const canvasRectRef = useRef(null);
-	const tempVectorRef = useRef(new THREE.Vector3());
-
-	// Add Tool Manager ref
-	const toolManagerRef = useRef(null);
-
-	// Initialize placement refs
-	const mouseDownTimestampRef = useRef(0);
-	const blockPlacementTimeoutRef = useRef(null);
-
-
-
-
-	
-
-	//* TERRAIN UPDATE FUNCTIONS *//
-	//* TERRAIN UPDATE FUNCTIONS *//
-	//* TERRAIN UPDATE FUNCTIONS *//
-	//* TERRAIN UPDATE FUNCTIONS *//
-
-	/**
-	 * Build or update the terrain mesh from the terrain data
-	 * @param {Object} options - Options for terrain update
-	 * @param {boolean} options.deferMeshBuilding - Whether to defer mesh building for distant chunks
-	 * @param {number} options.priorityDistance - Distance within which chunks get immediate meshes
-	 * @param {number} options.deferredBuildDelay - Delay in ms before building deferred chunks
-	 * @param {Object} options.blocks - Blocks to use (if not provided, uses terrainRef.current)
-	 */
-	const buildUpdateTerrain = async (options = {}) => {
-		console.time('buildUpdateTerrain');
-		
-		// Use provided blocks or terrainRef.current
-		const useProvidedBlocks = options.blocks && Object.keys(options.blocks).length > 0;
-		
-		if (!useProvidedBlocks && !terrainRef.current) {
-			console.error("Terrain reference is not initialized and no blocks provided");
-			console.timeEnd('buildUpdateTerrain');
-			return;
-		}
-		
-		try {
-			// Get terrain blocks from options or reference
-			const terrainBlocks = useProvidedBlocks ? options.blocks : { ...terrainRef.current };
-			
-			// Check if terrain is empty
-			if (Object.keys(terrainBlocks).length === 0) {
-				console.log("No terrain blocks to build");
-				console.timeEnd('buildUpdateTerrain');
-				return;
-			}
-			
-			// Configure chunk loading with provided options
-			const deferMeshBuilding = options.deferMeshBuilding !== false;
-			console.log(`Building terrain with ${Object.keys(terrainBlocks).length} blocks (defer: ${deferMeshBuilding})`);
-			
-			// Configure chunk loading behavior
-			configureChunkLoading({
-				deferMeshBuilding: deferMeshBuilding,
-				priorityDistance: options.priorityDistance,
-				deferredBuildDelay: options.deferredBuildDelay
-			});
-			
-			// If using provided blocks that aren't in terrainRef yet (like during initial load)
-			// Only load directly into ChunkSystem without adding to terrainRef to prevent duplicates
-			if (useProvidedBlocks) {
-				// Use the chunk-based terrain system for better performance
-				if (getChunkSystem() && updateTerrainChunks) {
-					console.time('updateTerrainChunks');
-					updateTerrainChunks(terrainBlocks, deferMeshBuilding);
-					console.timeEnd('updateTerrainChunks');
-					
-					// If they aren't already in terrainRef, add them gradually for future operations
-					if (Object.keys(terrainRef.current).length === 0) {
-						// Add the blocks to terrainRef in small batches to avoid blocking the UI
-						const blockEntries = Object.entries(terrainBlocks);
-						const BATCH_SIZE = 10000;
-						const totalBatches = Math.ceil(blockEntries.length / BATCH_SIZE);
-						
-						console.log(`Adding ${blockEntries.length} blocks to terrainRef in ${totalBatches} batches`);
-						
-						// Start adding blocks in background
-						const processBlockBatch = (startIdx, batchNum) => {
-							const endIdx = Math.min(startIdx + BATCH_SIZE, blockEntries.length);
-							const batch = blockEntries.slice(startIdx, endIdx);
-							
-							// Add blocks from this batch
-							batch.forEach(([posKey, blockId]) => {
-								terrainRef.current[posKey] = blockId;
-								// Also add to pendingChanges
-								pendingChangesRef.current.added[posKey] = blockId;
-							});
-							
-							// Log progress occasionally
-							if (batchNum % 5 === 0 || batchNum === totalBatches - 1) {
-								console.log(`Added batch ${batchNum + 1}/${totalBatches} to terrainRef`);
-							}
-							
-							// Schedule next batch if there are more
-							if (endIdx < blockEntries.length) {
-								setTimeout(() => {
-									processBlockBatch(endIdx, batchNum + 1);
-								}, 50); // 50ms delay to avoid blocking UI
-							} else {
-								console.log(`Finished adding all ${blockEntries.length} blocks to terrainRef`);
-							}
-						};
-						
-						// Start background processing after a short delay
-						setTimeout(() => {
-							processBlockBatch(0, 0);
-						}, 1000);
-					}
-				} else {
-					console.warn("Chunk system or updateTerrainChunks not available");
-				}
-			} else {
-				// Normal operation with terrainRef
-				if (getChunkSystem() && updateTerrainChunks) {
-					console.time('updateTerrainChunks');
-					updateTerrainChunks(terrainBlocks, deferMeshBuilding);
-					console.timeEnd('updateTerrainChunks');
-				} else {
-					console.warn("Chunk system or updateTerrainChunks not available");
-				}
-			}
-			
-			// Ensure we process the queue to show initial chunks
-			if (processChunkRenderQueue) {
-				processChunkRenderQueue();
-			}
-			
-			console.timeEnd('buildUpdateTerrain');
-		} catch (error) {
-			console.error("Error building terrain:", error);
-			console.timeEnd('buildUpdateTerrain');
-		}
-	};
-	
-
-	// Ultra-optimized direct block update path for drag operations
-	const fastUpdateBlock = (position, blockId) => {
-		// Early validation
-		if (!position) return;
-		
-		// Convert to integer positions and get position key
-		const x = Math.round(position[0] || position.x);
-		const y = Math.round(position[1] || position.y);
-		const z = Math.round(position[2] || position.z);
-		const posKey = `${x},${y},${z}`;
-		
-		// Skip if no change
-		if (terrainRef.current[posKey] === blockId) return;
-
-		// For removal (blockId = 0), use a different approach
-		if (blockId === 0) {
-			// Skip if block doesn't exist
-			if (!terrainRef.current[posKey]) return;
-
-			// Save the original block ID for undo
-			const originalBlockId = terrainRef.current[posKey];
-			
-			// Add to database tracking changes
-			const removedBlocks = { [posKey]: originalBlockId };
-			trackTerrainChanges({}, removedBlocks);
->>>>>>> 8f1d8762
 
             // Complete the transaction
             await new Promise((resolve, reject) => {
@@ -1208,7 +579,6 @@
             );
         }
 
-<<<<<<< HEAD
         // Process chunks with updated camera reference
         processChunkRenderQueue();
 
@@ -1242,167 +612,14 @@
             console.error("[Debug] No chunk system available");
             return;
         }
-=======
-	
-	/// Placement and Modification Functions ///
-	/// Placement and Modification Functions ///
-	/// Placement and Modification Functions ///
-	/// Placement and Modification Functions ///
-
-	// Handle pointer/mouse down
-	const handleMouseDown = (e) => {
-		// Check if a tool is active
-		const isToolActive = toolManagerRef.current && toolManagerRef.current.getActiveTool();
-		if (isToolActive) {
-			// Get the raycast intersection to determine mouse position in 3D space
-			const intersection = getRaycastIntersection();
-			if (intersection) {
-				// Create a synthetic mouse event with normal information
-				const mouseEvent = {
-					...e,
-					normal: intersection.normal
-				};
-				// Forward to tool manager
-				toolManagerRef.current.handleMouseDown(mouseEvent, intersection.point, e.button);
-				return;
-			}
-		}
-		
-		// Otherwise use default behavior for block placement
-		if (e.button === 0) {
-			// Only set isPlacingRef.current to true if no tool is active
-			if (!isToolActive) {
-				isPlacingRef.current = true;
-				
-				// Get the SNAPPED preview position for Y-lock
-				const initialBlockIntersection = getRaycastIntersection();
-				if (initialBlockIntersection) {
-					currentPlacingYRef.current = previewPositionRef.current.y; // Use current preview Y
-				}
-
-				// Get the RAW GROUND intersection for the initial anchor
-				const groundPlane = new THREE.Plane(new THREE.Vector3(0, 1, 0), 0); // Plane at y=0
-				const groundPoint = new THREE.Vector3();
-				threeRaycaster.ray.intersectPlane(groundPlane, groundPoint);
-
-				if (groundPoint) {
-					rawPlacementAnchorRef.current.copy(groundPoint);
-					console.log("Set initial ground anchor:", groundPoint.toArray());
-				} else {
-					console.warn("Initial ground plane raycast failed on mousedown. Cannot set raw placement anchor.");
-				}
-
-				isFirstBlockRef.current = true;
-				recentlyPlacedBlocksRef.current.clear();
-				placedBlockCountRef.current = 0;
-
-				// Store initial position for axis lock (if needed)
-				if (axisLockEnabledRef.current) {
-					// placementStartPosition.current = previewPositionRef.current.clone(); 
-				}
-
-				placementChangesRef.current = { 
-					terrain: { added: {}, removed: {} }, 
-					environment: { added: [], removed: [] } 
-				};
-
-				// Handle initial placement (might place immediately based on first frame logic)
-				updatePreviewPosition();
-				// Force an immediate block placement on mouse down
-				if (isFirstBlockRef.current) {
-					handleBlockPlacement();
-				}
-				playPlaceSound(); // Play sound on initial click
-			}
-		}
-	};
-
-	const handleBlockPlacement = () => {
-		
-		// Safety check: Don't do anything if a tool is active - this avoids interfering with tool functionality
-		if (toolManagerRef.current && toolManagerRef.current.getActiveTool()) {
-			return;
-		}
-		
-		if (!modeRef.current || !isPlacingRef.current) return;
-
-		if (currentBlockTypeRef.current?.isEnvironment) {
-			if (isFirstBlockRef.current) {
-				// Call the environment builder to place the object
-				if (environmentBuilderRef.current && typeof environmentBuilderRef.current.placeEnvironmentModel === 'function') {
-					try {
-						// Pass the current mode to placeEnvironmentModel
-						const result = environmentBuilderRef.current.placeEnvironmentModel(modeRef.current);
-						
-						// In remove mode, handle removed objects
-						if (modeRef.current === "remove" && result?.length > 0) {
-							console.log(`Removed ${result.length} environment objects`);
-							// No need to track these in placementChangesRef as the environment builder
-							// already handles undo/redo for environment objects
-						} 
-						// In add mode, handle added objects
-						else if (modeRef.current === "add" && result?.length > 0) {
-							console.log('Environment objects placed:', result.length);
-							// Track added environment objects in the placementChangesRef for undo/redo support
-							if (placementChangesRef.current) {
-								placementChangesRef.current.environment.added = [
-									...placementChangesRef.current.environment.added,
-									...result
-								];
-							}
-						}
-					} catch (error) {
-						console.error('Error handling environment object:', error);
-					}
-				} else {
-					console.error('Environment builder reference or placeEnvironmentModel function not available');
-				}
-			}
-		} else {
-			// Standard block placement
-			if (modeRef.current === "add") {
-				// Get current time for placement delay
-				const now = performance.now();
-
-				// Check if enough time has passed since the last placement
-				if (now - lastPlacementTimeRef.current < 50) { // 50ms delay
-					return; // Exit if the delay hasn't passed
-				}
->>>>>>> 8f1d8762
 
         // Ensure view distance settings are correct
         const { getViewDistance } = require("./constants/terrain");
         const currentViewDistance = getViewDistance();
 
-<<<<<<< HEAD
         // Ensure camera matrices are up to date
         camera.updateMatrixWorld(true);
         camera.updateProjectionMatrix();
-=======
-				// Only update if blocks were actually placed
-				if (blockWasPlaced) {
-					importedUpdateTerrainBlocks(addedBlocks, {});
-					
-					// *** ADD CALL TO trackTerrainChanges HERE ***
-					trackTerrainChanges(addedBlocks, {});
-
-					// Explicitly update the spatial hash for collisions with force option
-					const addedBlocksArray = Object.entries(addedBlocks).map(([posKey, blockId]) => {
-						const [x, y, z] = posKey.split(',').map(Number);
-						return {
-							id: blockId,
-							position: [x, y, z]
-						};
-					});
-					
-					// Force immediate update of spatial hash for collision detection
-					if (addedBlocksArray.length > 0) {
-						updateSpatialHashForBlocks(addedBlocksArray, [], { force: true });
-					}
-					
-					// Increment the placed block counter
-					placedBlockCountRef.current += Object.keys(addedBlocks).length;
->>>>>>> 8f1d8762
 
         // Update the frustum for visibility calculations
         const projScreenMatrix = new THREE.Matrix4();
@@ -1418,15 +635,8 @@
         chunkSystem.setViewDistance(currentViewDistance);
         chunkSystem.setViewDistanceEnabled(true);
 
-<<<<<<< HEAD
         // Set camera in chunk system
         updateChunkSystemCamera(camera);
-=======
-				// Check if enough time has passed since the last deletion
-				if (now - lastDeletionTimeRef.current < 50) { // 50ms delay
-					return; // Exit if the delay hasn't passed
-				}
->>>>>>> 8f1d8762
 
         // Process render queue multiple times to ensure updates are applied
         processChunkRenderQueue();
@@ -1436,7 +646,6 @@
         return true;
     };
 
-<<<<<<< HEAD
     // Add a new ref to track changes during placement
     const placementChangesRef = useRef({
         terrain: { added: {}, removed: {} },
@@ -1448,6 +657,7 @@
     const directionalLightRef = useRef();
     const terrainRef = useRef({});
     const gridRef = useRef();
+    const placementInitialPositionRef = useRef(null); // Add ref for initial placement position
 
     // Animation tracking
     const mouseMoveAnimationRef = useRef(null);
@@ -1456,6 +666,7 @@
     const isPlacingRef = useRef(false);
     const currentPlacingYRef = useRef(0);
     const previewPositionRef = useRef(new THREE.Vector3());
+    const rawPlacementAnchorRef = useRef(new THREE.Vector3());
     const lockedAxisRef = useRef(null);
     const selectionDistanceRef = useRef(MAX_SELECTION_DISTANCE / 2);
     const axisLockEnabledRef = useRef(axisLockEnabled);
@@ -1512,43 +723,6 @@
             console.timeEnd("buildUpdateTerrain");
             return;
         }
-=======
-				// Check each position
-				positions.forEach(pos => {
-					const blockKey = `${pos.x},${pos.y},${pos.z}`;
-					
-					// Only remove if block exists at this position
-					if (terrainRef.current[blockKey]) {
-						removedBlocks[blockKey] = terrainRef.current[blockKey];
-						delete terrainRef.current[blockKey];
-						
-						// IMPORTANT: Track for undo/redo
-						placementChangesRef.current.terrain.removed[blockKey] = removedBlocks[blockKey];
-						blockWasRemoved = true;
-					}
-				});
-
-				// Only proceed if blocks were actually removed
-				if (blockWasRemoved) {
-					importedUpdateTerrainBlocks({}, removedBlocks);
-
-					// *** ADD CALL TO trackTerrainChanges HERE ***
-					trackTerrainChanges({}, removedBlocks);
-
-					// Explicitly update the spatial hash for collisions with force option
-					const removedBlocksArray = Object.entries(removedBlocks).map(([posKey, blockId]) => {
-						const [x, y, z] = posKey.split(',').map(Number);
-						return {
-							id: 0, // Use 0 for removed blocks
-							position: [x, y, z]
-						};
-					});
-					
-					// Force immediate update of spatial hash for collision detection
-					if (removedBlocksArray.length > 0) {
-						updateSpatialHashForBlocks([], removedBlocksArray, { force: true });
-					}
->>>>>>> 8f1d8762
 
         try {
             // Get terrain blocks from options or reference
@@ -1735,7 +909,6 @@
             );
         }
 
-<<<<<<< HEAD
         // Explicitly update the spatial hash for collisions
         // Format the block for updateSpatialHashForBlocks
         const blockArray = [
@@ -1753,175 +926,6 @@
             // For addition
             updateSpatialHashForBlocks(blockArray, [], { force: true });
         }
-=======
-		// Get intersection for preview (potentially snapped by grid/blocks)
-		const blockIntersection = getRaycastIntersection();
-
-		// *** Get RAW ground intersection point for threshold checking ***
-		const groundPlane = new THREE.Plane(new THREE.Vector3(0, 1, 0), 0); // Plane at y=0
-		const currentGroundPoint = new THREE.Vector3();
-		// Ensure raycaster is updated (already done in getRaycastIntersection, but good practice)
-		const normalizedMouse = pointer.clone(); 
-		threeRaycaster.setFromCamera(normalizedMouse, threeCamera);
-		const hitGround = threeRaycaster.ray.intersectPlane(groundPlane, currentGroundPoint);
-
-		// If we have a valid BLOCK intersection and mouse position:
-		if (blockIntersection && blockIntersection.point) {
-			// Check if a tool is active
-			const isToolActive = toolManagerRef.current && toolManagerRef.current.getActiveTool();
-			// Store the calculated SNAPPED position before applying constraints
-			const potentialNewPosition = tempVectorRef.current.clone();
-
-			// Delegate mouse move to tool if active (using blockIntersection)
-			if (isToolActive) {
-				const activeTool = toolManagerRef.current.getActiveTool();
-				// Only call the tool's handleMouseMove if it has this method
-				if (typeof activeTool.handleMouseMove === 'function') {
-					// Create a synthetic mouse event using the current pointer coordinates and canvas position
-					const canvasRect = gl.domElement.getBoundingClientRect();
-					const mouseEvent = {
-						// Calculate client coordinates based on normalized pointer and canvas rect
-						clientX: ((pointer.x + 1) / 2) * canvasRect.width + canvasRect.left,
-						clientY: ((1 - pointer.y) / 2) * canvasRect.height + canvasRect.top,
-						// Add normal information from blockIntersection for proper tool positioning
-						normal: blockIntersection.normal
-					};
-					
-					// Call the tool's handleMouseMove
-					activeTool.handleMouseMove(mouseEvent, blockIntersection.point);
-				}
-			}
-			
-			// Calculate the SNAPPED potential new position (based on blockIntersection)
-			potentialNewPosition.copy(blockIntersection.point);
-			if (modeRef.current === "delete" || modeRef.current === "remove") {
-				if (blockIntersection.block) {
-					potentialNewPosition.x = blockIntersection.block.x;
-					potentialNewPosition.y = blockIntersection.block.y;
-					potentialNewPosition.z = blockIntersection.block.z;
-				} else {
-					potentialNewPosition.x = Math.round(potentialNewPosition.x - blockIntersection.normal.x * 0.5);
-					potentialNewPosition.y = Math.round(potentialNewPosition.y - blockIntersection.normal.y * 0.5);
-					potentialNewPosition.z = Math.round(potentialNewPosition.z - blockIntersection.normal.z * 0.5);
-				}
-			} else {
-				const hitBlock = blockIntersection.block || {
-					x: Math.floor(blockIntersection.point.x),
-					y: Math.floor(blockIntersection.point.y),
-					z: Math.floor(blockIntersection.point.z)
-				};
-
-				// Use the face information if available for more precise placement
-				if (blockIntersection.face && blockIntersection.normal) {
-					// Position the new block adjacent to the face that was hit
-					potentialNewPosition.x = hitBlock.x + blockIntersection.normal.x;
-					potentialNewPosition.y = hitBlock.y + blockIntersection.normal.y;
-					potentialNewPosition.z = hitBlock.z + blockIntersection.normal.z;
-
-					// Ensure we have integer coordinates for block placement
-					potentialNewPosition.x = Math.round(potentialNewPosition.x);
-					potentialNewPosition.y = Math.round(potentialNewPosition.y);
-					potentialNewPosition.z = Math.round(potentialNewPosition.z);
-
-					// Log face detection for debugging
-				} else {
-					// Fallback to the old method if face information is not available
-					potentialNewPosition.add(blockIntersection.normal.clone().multiplyScalar(0.5));
-					potentialNewPosition.x = Math.round(potentialNewPosition.x);
-					potentialNewPosition.y = Math.round(potentialNewPosition.y);
-					potentialNewPosition.z = Math.round(potentialNewPosition.z);
-				}
-
-				// Handle y-coordinate special case if this is a ground plane hit
-				if (blockIntersection.isGroundPlane && modeRef.current === "add") {
-					potentialNewPosition.y = 0; // Position at y=0 when placing on ground plane
-				}
-
-				// Apply axis lock if enabled (This seems distinct from the Y-lock during placement)
-				// Note: This axis lock logic might conflict or interact with the new Y-lock. Review needed.
-				if (axisLockEnabledRef.current) { // Changed from axisLockEnabled to ref
-					// Keep only movement along the selected axis
-					const originalPos = previewPositionRef.current.clone(); // Use the current preview position as the reference
-					const axisLock = lockedAxisRef.current;
-
-					if (axisLock === 'x') {
-						potentialNewPosition.y = originalPos.y;
-						potentialNewPosition.z = originalPos.z;
-					} else if (axisLock === 'y') {
-						potentialNewPosition.x = originalPos.x;
-						potentialNewPosition.z = originalPos.z;
-					} else if (axisLock === 'z') {
-						potentialNewPosition.x = originalPos.x;
-						potentialNewPosition.y = originalPos.y;
-					}
-				}
-			}
-
-			// --- Start: Placement Constraints Logic (Using Raw Ground Intersection) ---
-			let shouldUpdatePreview = true;
-			let thresholdMet = false; // Flag to track if raw ground threshold was met
-
-			if (isPlacingRef.current && !isToolActive) {
-				// Use the RAW GROUND intersection point for distance check
-				if (hitGround && rawPlacementAnchorRef.current) {
-					const groundDistanceMoved = currentGroundPoint.distanceTo(rawPlacementAnchorRef.current);
-
-					// Check if this is the first block placement after mouse down
-					if (isFirstBlockRef.current) {
-						// For the first block, bypass the threshold check and always place
-						shouldUpdatePreview = true;
-						thresholdMet = true; // Mark that we're forcing the placement
-						// Lock the Y-coordinate of the SNAPPED position
-						potentialNewPosition.y = currentPlacingYRef.current;
-					} else {
-						// After first block, apply normal threshold logic
-						// Optional: Log ground distance check
-						// console.log(`Ground Distance Check: Moved=${groundDistanceMoved.toFixed(4)}, Threshold=${THRESHOLD_FOR_PLACING}`);
-						if (groundDistanceMoved < THRESHOLD_FOR_PLACING) {
-							// Raw ground projection hasn't moved enough since last placement trigger.
-							shouldUpdatePreview = false;
-						} else {
-							// Raw ground distance threshold met: Allow preview update and placement.
-							shouldUpdatePreview = true;
-							thresholdMet = true; // Mark that we passed the raw ground check
-							// Lock the Y-coordinate of the SNAPPED position
-							potentialNewPosition.y = currentPlacingYRef.current;
-							// Ground anchor update happens *after* successful preview update below
-						}
-					}
-				} else {
-					// Cannot perform check if anchor or current ground point is missing
-					shouldUpdatePreview = false; 
-					console.warn("Missing raw ground anchor or ground intersection point for threshold check.");
-				}
-			}
-			// --- End: Placement Constraints Logic (Using Raw Ground Intersection) ---
-
-			// CRITICAL: Update the SNAPPED preview position only if allowed
-			if (shouldUpdatePreview && previewPositionRef && previewPositionRef.current) {
-					previewPositionRef.current.copy(potentialNewPosition); // Update internal ref with SNAPPED pos
-					setPreviewPosition(potentialNewPosition.clone()); // Update React state for preview rendering
-					if (previewPositionToAppJS) {
-						previewPositionToAppJS(potentialNewPosition.clone());
-					}
-
-					// *** NEW: Update the RAW GROUND anchor point IF the raw threshold was met ***
-					if (isPlacingRef.current && !isToolActive && thresholdMet && hitGround) {
-						rawPlacementAnchorRef.current.copy(currentGroundPoint); // Reset the raw ground anchor
-						// console.log("Updated ground anchor:", currentGroundPoint.toArray());
-					}
-			}
-
-			// Only call handleBlockPlacement if placing, NOT using a tool, and allowed to update preview (threshold met)
-			if (isPlacingRef.current && !isToolActive && shouldUpdatePreview) {
-				handleBlockPlacement();
-			}
-		}
-
-		// Reset processing flag at the end of the frame
-		updatePreviewPosition.isProcessing = false;
-	};
->>>>>>> 8f1d8762
 
         // We'll update debug info and total blocks count later in bulk
     };
@@ -1962,19 +966,41 @@
             if (!isToolActive) {
                 isPlacingRef.current = true;
 
+                // Get the SNAPPED preview position for Y-lock
+                const initialBlockIntersection = getRaycastIntersection();
+                if (initialBlockIntersection) {
+                    currentPlacingYRef.current = previewPositionRef.current.y; // Use current preview Y
+                }
+
+                // Get the RAW GROUND intersection for the initial anchor
+                const groundPlane = new THREE.Plane(
+                    new THREE.Vector3(0, 1, 0),
+                    0
+                ); // Plane at y=0
+                const groundPoint = new THREE.Vector3();
+                threeRaycaster.ray.intersectPlane(groundPlane, groundPoint);
+
+                if (groundPoint) {
+                    rawPlacementAnchorRef.current.copy(groundPoint);
+                    console.log(
+                        "Set initial ground anchor:",
+                        groundPoint.toArray()
+                    );
+                } else {
+                    console.warn(
+                        "Initial ground plane raycast failed on mousedown. Cannot set raw placement anchor."
+                    );
+                }
+
                 isFirstBlockRef.current = true;
-                currentPlacingYRef.current = previewPositionRef.current.y;
-
-                // Clear recently placed blocks on mouse down
+
                 recentlyPlacedBlocksRef.current.clear();
-
-                // Reset the placed block counter for a new placement session
                 placedBlockCountRef.current = 0;
 
                 // Store initial position for axis lock
                 if (axisLockEnabledRef.current) {
-                    placementStartPosition.current =
-                        previewPositionRef.current.clone();
+                    // placementStartPosition.current =
+                    //     previewPositionRef.current.clone();
                 }
 
                 // Reset the placement changes tracker
@@ -1985,7 +1011,11 @@
 
                 // Handle initial placement
                 updatePreviewPosition();
-                playPlaceSound();
+                // Force an immediate block placement on mouse down
+                if (isFirstBlockRef.current) {
+                    handleBlockPlacement();
+                }
+                playPlaceSound(); // Play sound on initial click
             }
         }
     };
@@ -2133,8 +1163,8 @@
                 const now = performance.now();
 
                 // Check if enough time has passed since the last deletion
-                if (now - lastDeletionTimeRef.current < 100) {
-                    // 100ms delay
+                if (now - lastDeletionTimeRef.current < 50) {
+                    // 50ms delay
                     return; // Exit if the delay hasn't passed
                 }
 
@@ -2288,6 +1318,17 @@
         // Get intersection for preview
         const blockIntersection = getRaycastIntersection();
 
+        // *** Get RAW ground intersection point for threshold checking ***
+        const groundPlane = new THREE.Plane(new THREE.Vector3(0, 1, 0), 0); // Plane at y=0
+        const currentGroundPoint = new THREE.Vector3();
+        // Ensure raycaster is updated (already done in getRaycastIntersection, but good practice)
+        const normalizedMouse = pointer.clone();
+        threeRaycaster.setFromCamera(normalizedMouse, threeCamera);
+        const hitGround = threeRaycaster.ray.intersectPlane(
+            groundPlane,
+            currentGroundPoint
+        );
+
         // If we have a valid intersection and mouse position:
         if (blockIntersection && blockIntersection.point) {
             // Check if a tool is active - this is important to prevent default block placement when tools are active
@@ -2296,6 +1337,10 @@
                 toolManagerRef.current.getActiveTool();
 
             // Delegate mouse move to tool if active
+            // Store the calculated SNAPPED position before applying constraints
+            const potentialNewPosition = tempVectorRef.current.clone();
+
+            // Delegate mouse move to tool if active (using blockIntersection)
             if (isToolActive) {
                 const activeTool = toolManagerRef.current.getActiveTool();
                 // Only call the tool's handleMouseMove if it has this method
@@ -2322,28 +1367,28 @@
                 }
             }
 
-            // Always update previewPositionRef for tools and default behavior
-            tempVectorRef.current.copy(blockIntersection.point);
+            // Calculate the SNAPPED potential new position (based on blockIntersection)
+            potentialNewPosition.copy(blockIntersection.point);
 
             // If in delete/remove mode, select the actual block, not the face
             if (modeRef.current === "delete" || modeRef.current === "remove") {
                 // For delete/remove mode, use the block coordinates directly
                 if (blockIntersection.block) {
-                    tempVectorRef.current.x = blockIntersection.block.x;
-                    tempVectorRef.current.y = blockIntersection.block.y;
-                    tempVectorRef.current.z = blockIntersection.block.z;
+                    potentialNewPosition.x = blockIntersection.block.x;
+                    potentialNewPosition.y = blockIntersection.block.y;
+                    potentialNewPosition.z = blockIntersection.block.z;
                 } else {
                     // If no block property, use the old method as fallback
-                    tempVectorRef.current.x = Math.round(
-                        tempVectorRef.current.x -
+                    potentialNewPosition.x = Math.round(
+                        potentialNewPosition.x -
                             blockIntersection.normal.x * 0.5
                     );
-                    tempVectorRef.current.y = Math.round(
-                        tempVectorRef.current.y -
+                    potentialNewPosition.y = Math.round(
+                        potentialNewPosition.y -
                             blockIntersection.normal.y * 0.5
                     );
-                    tempVectorRef.current.z = Math.round(
-                        tempVectorRef.current.z -
+                    potentialNewPosition.z = Math.round(
+                        potentialNewPosition.z -
                             blockIntersection.normal.z * 0.5
                     );
                 }
@@ -2360,39 +1405,27 @@
                 if (blockIntersection.face && blockIntersection.normal) {
                     // Position the new block adjacent to the face that was hit
                     // By adding the normal vector, we place the block directly against the hit face
-                    tempVectorRef.current.x =
+                    potentialNewPosition.x =
                         hitBlock.x + blockIntersection.normal.x;
-                    tempVectorRef.current.y =
+                    potentialNewPosition.y =
                         hitBlock.y + blockIntersection.normal.y;
-                    tempVectorRef.current.z =
+                    potentialNewPosition.z =
                         hitBlock.z + blockIntersection.normal.z;
 
                     // Ensure we have integer coordinates for block placement
-                    tempVectorRef.current.x = Math.round(
-                        tempVectorRef.current.x
-                    );
-                    tempVectorRef.current.y = Math.round(
-                        tempVectorRef.current.y
-                    );
-                    tempVectorRef.current.z = Math.round(
-                        tempVectorRef.current.z
-                    );
+                    potentialNewPosition.x = Math.round(potentialNewPosition.x);
+                    potentialNewPosition.y = Math.round(potentialNewPosition.y);
+                    potentialNewPosition.z = Math.round(potentialNewPosition.z);
 
                     // Log face detection for debugging
                 } else {
                     // Fallback to the old method if face information is not available
-                    tempVectorRef.current.add(
+                    potentialNewPosition.add(
                         blockIntersection.normal.clone().multiplyScalar(0.5)
                     );
-                    tempVectorRef.current.x = Math.round(
-                        tempVectorRef.current.x
-                    );
-                    tempVectorRef.current.y = Math.round(
-                        tempVectorRef.current.y
-                    );
-                    tempVectorRef.current.z = Math.round(
-                        tempVectorRef.current.z
-                    );
+                    potentialNewPosition.x = Math.round(potentialNewPosition.x);
+                    potentialNewPosition.y = Math.round(potentialNewPosition.y);
+                    potentialNewPosition.z = Math.round(potentialNewPosition.z);
                 }
 
                 // Handle y-coordinate special case if this is a ground plane hit
@@ -2400,81 +1433,103 @@
                     blockIntersection.isGroundPlane &&
                     modeRef.current === "add"
                 ) {
-                    tempVectorRef.current.y = 0; // Position at y=0 when placing on ground plane
+                    potentialNewPosition.y = 0; // Position at y=0 when placing on ground plane
                 }
 
                 // Apply axis lock if enabled
-                if (axisLockEnabled) {
+                if (axisLockEnabledRef.current) {
                     // Keep only movement along the selected axis
                     const originalPos = previewPositionRef.current.clone();
                     const axisLock = lockedAxisRef.current;
 
                     if (axisLock === "x") {
-                        tempVectorRef.current.y = originalPos.y;
-                        tempVectorRef.current.z = originalPos.z;
+                        potentialNewPosition.y = originalPos.y;
+                        potentialNewPosition.z = originalPos.z;
                     } else if (axisLock === "y") {
-                        tempVectorRef.current.x = originalPos.x;
-                        tempVectorRef.current.z = originalPos.z;
+                        potentialNewPosition.x = originalPos.x;
+                        potentialNewPosition.z = originalPos.z;
                     } else if (axisLock === "z") {
-                        tempVectorRef.current.x = originalPos.x;
-                        tempVectorRef.current.y = originalPos.y;
+                        potentialNewPosition.x = originalPos.x;
+                        potentialNewPosition.y = originalPos.y;
                     }
                 }
             }
 
-<<<<<<< HEAD
-            // CRITICAL: Update the previewPositionRef with the calculated position from tempVectorRef
-            // This ensures the preview block moves with the mouse
-            if (previewPositionRef && previewPositionRef.current) {
-                previewPositionRef.current.copy(tempVectorRef.current);
-
-                // CRITICAL: Also update the React state variable that's used for rendering the preview box
-                // This ensures the green box indicator follows the mouse
-                setPreviewPosition(tempVectorRef.current.clone());
-
-                // Send the preview position to the App component, which forwards it to EnvironmentBuilder
+            // --- Start: Placement Constraints Logic (Using Raw Ground Intersection) ---
+            let shouldUpdatePreview = true;
+            let thresholdMet = false; // Flag to track if raw ground threshold was met
+
+            if (isPlacingRef.current && !isToolActive) {
+                // Use the RAW GROUND intersection point for distance check
+                if (hitGround && rawPlacementAnchorRef.current) {
+                    const groundDistanceMoved = currentGroundPoint.distanceTo(
+                        rawPlacementAnchorRef.current
+                    );
+
+                    // Check if this is the first block placement after mouse down
+                    if (isFirstBlockRef.current) {
+                        // For the first block, bypass the threshold check and always place
+                        shouldUpdatePreview = true;
+                        thresholdMet = true; // Mark that we're forcing the placement
+                        // Lock the Y-coordinate of the SNAPPED position
+                        potentialNewPosition.y = currentPlacingYRef.current;
+                    } else {
+                        // After first block, apply normal threshold logic
+                        // Optional: Log ground distance check
+                        // console.log(`Ground Distance Check: Moved=${groundDistanceMoved.toFixed(4)}, Threshold=${THRESHOLD_FOR_PLACING}`);
+                        if (groundDistanceMoved < THRESHOLD_FOR_PLACING) {
+                            // Raw ground projection hasn't moved enough since last placement trigger.
+                            shouldUpdatePreview = false;
+                        } else {
+                            // Raw ground distance threshold met: Allow preview update and placement.
+                            shouldUpdatePreview = true;
+                            thresholdMet = true; // Mark that we passed the raw ground check
+                            // Lock the Y-coordinate of the SNAPPED position
+                            potentialNewPosition.y = currentPlacingYRef.current;
+                            // Ground anchor update happens *after* successful preview update below
+                        }
+                    }
+                } else {
+                    // Cannot perform check if anchor or current ground point is missing
+                    shouldUpdatePreview = false;
+                    console.warn(
+                        "Missing raw ground anchor or ground intersection point for threshold check."
+                    );
+                }
+            }
+
+            // --- End: Placement Constraints Logic (Using Raw Ground Intersection) ---
+
+            // CRITICAL: Update the SNAPPED preview position only if allowed
+            if (
+                shouldUpdatePreview &&
+                previewPositionRef &&
+                previewPositionRef.current
+            ) {
+                previewPositionRef.current.copy(potentialNewPosition); // Update internal ref with SNAPPED pos
+                setPreviewPosition(potentialNewPosition.clone()); // Update React state for preview rendering
+                if (previewPositionToAppJS) {
+                    previewPositionToAppJS(potentialNewPosition.clone());
+                }
+
+                // *** NEW: Update the RAW GROUND anchor point IF the raw threshold was met ***
                 if (
-                    previewPositionToAppJS &&
-                    typeof previewPositionToAppJS === "function"
+                    isPlacingRef.current &&
+                    !isToolActive &&
+                    thresholdMet &&
+                    hitGround
                 ) {
-                    previewPositionToAppJS(tempVectorRef.current.clone());
+                    rawPlacementAnchorRef.current.copy(currentGroundPoint); // Reset the raw ground anchor
+                    // console.log("Updated ground anchor:", currentGroundPoint.toArray());
                 }
             }
-=======
-	// Update
-	const updateGridSize = (newGridSize) => {
-		if (gridRef.current) {
-			// If newGridSize is provided, use it and update localStorage
-			// Otherwise, get grid size from localStorage
-			let gridSizeToUse;
-			
-			if (newGridSize) {
-				gridSizeToUse = newGridSize;
-				// Update localStorage with the new value
-				localStorage.setItem("gridSize", gridSizeToUse.toString());
-			} else {
-				gridSizeToUse = parseInt(localStorage.getItem("gridSize"), 10) || 200; // Default to 200
-			}
-			
-			// Update the gridSizeRef to maintain current grid size value
-			gridSizeRef.current = gridSizeToUse;
-
-			if (gridRef.current.geometry) {
-				gridRef.current.geometry.dispose();
-				gridRef.current.geometry = new THREE.GridHelper(gridSizeToUse, gridSizeToUse, 0x5c5c5c, 0xeafaea).geometry;
-				gridRef.current.material.opacity = 0.1;
-				gridRef.current.position.set(0.5, -0.5, 0.5);
-			}
->>>>>>> 8f1d8762
-
-            // Important check: Only call handleBlockPlacement if a tool is NOT active.
-            // This prevents the default block placement behavior from interfering with tools like WallTool
-            if (isPlacingRef.current && !isToolActive) {
+
+            // Only call handleBlockPlacement if placing, NOT using a tool, and allowed to update preview (threshold met)
+            if (isPlacingRef.current && !isToolActive && shouldUpdatePreview) {
                 handleBlockPlacement();
             }
         }
 
-<<<<<<< HEAD
         // Reset processing flag at the end of the frame
         updatePreviewPosition.isProcessing = false;
     };
@@ -2508,97 +1563,6 @@
                 return;
             }
         }
-=======
-	const updateDebugInfo = () => {
-		setDebugInfo({
-			preview: previewPositionRef.current,
-			totalBlocks: totalBlocksRef.current,
-			isGroundPlane: previewIsGroundPlaneRef.current,
-		});
-		
-		// Send total blocks to App component
-		if (sendTotalBlocks) {
-			sendTotalBlocks(totalBlocksRef.current);
-		}
-	}
-
-	// Clear the terrain
-	const clearMap = () => {
-		console.log("Clearing map...");
-		
-		// Remove all blocks from the terrain object
-		terrainRef.current = {};
-		totalBlocksRef.current = 0;
-		
-		// Send total blocks count to parent component
-		if (sendTotalBlocks) {
-			sendTotalBlocks(0);
-		}
-		
-		// Clear all chunks from the system
-		console.log("Clearing chunks from the chunk system...");
-		clearChunks();
-		
-		// Clear spatial grid for raycasting
-		if (spatialGridManagerRef.current) {
-			console.log("Clearing spatial grid manager...");
-			spatialGridManagerRef.current.clear();
-			
-			// Reset the firstLoadCompleted flag to ensure it gets initialized for the next terrain
-			firstLoadCompletedRef.current = false;
-		}
-		
-		// Also clear environment objects if available
-		if (environmentBuilderRef?.current?.clearEnvironments) {
-			console.log("Clearing environment objects...");
-			environmentBuilderRef.current.clearEnvironments();
-		}
-		
-		// Reset placement state
-		isPlacingRef.current = false;
-		recentlyPlacedBlocksRef.current = new Set();
-		
-		// Reset pending changes
-		pendingChangesRef.current = { added: {}, removed: {} };
-		
-		// Reset undo/redo stack
-		if (undoRedoManager) {
-			console.log("Clearing undo/redo history...");
-			// Use DatabaseManager directly instead of non-existent clearHistory method
-			import('./DatabaseManager').then(({ DatabaseManager, STORES }) => {
-				// Clear undo and redo stacks
-				DatabaseManager.saveData(STORES.UNDO, 'states', []);
-				DatabaseManager.saveData(STORES.REDO, 'states', []);
-				console.log("Undo/redo history cleared");
-			}).catch(error => {
-				console.error("Failed to clear undo/redo history:", error);
-			});
-		}
-		
-		// Update debug info
-		updateDebugInfo();
-		
-		// Force scene update
-		if (scene) {
-			console.log("Forcing scene update...");
-			scene.updateMatrixWorld(true);
-			// Don't need to call render directly - the animation loop will handle it
-		}
-		
-		// Save empty terrain to database
-		console.log("Saving empty terrain to database...");
-		import('./DatabaseManager').then(({ DatabaseManager, STORES }) => {
-			DatabaseManager.saveData(STORES.TERRAIN, 'current', {})
-				.then(() => console.log("Empty terrain saved to database successfully"))
-				.catch(error => console.error("Failed to save empty terrain to database:", error));
-		}).catch(error => {
-			console.error("Failed to import DatabaseManager:", error);
-		});
-		
-		console.log("Map cleared successfully");
-		resetPendingChanges();
-	};
->>>>>>> 8f1d8762
 
         // --- Only run the following default logic if NO tool was active ---
 
@@ -2715,21 +1679,8 @@
         if (!placementStartPosition.current || !axisLockEnabledRef.current)
             return null;
 
-<<<<<<< HEAD
         const xDiff = Math.abs(currentPos.x - placementStartPosition.current.x);
         const zDiff = Math.abs(currentPos.z - placementStartPosition.current.z);
-=======
-			// Load skybox
-			const loader = new THREE.CubeTextureLoader();
-			loader.setPath("./assets/skyboxes/partly-cloudy/");
-			const textureCube = loader.load(["+x.png", "-x.png", "+y.png", "-y.png", "+z.png", "-z.png"]);
-			// Set nearest filtering for the skybox textures
-			textureCube.minFilter = THREE.NearestFilter;
-			textureCube.magFilter = THREE.NearestFilter;
-			if (scene) {
-				scene.background = textureCube;
-			}
->>>>>>> 8f1d8762
 
         // Only lock axis if we've moved enough to determine direction
         // and one axis has significantly more movement than the other
@@ -2913,7 +1864,7 @@
                 localStorage.setItem("gridSize", gridSizeToUse.toString());
             } else {
                 gridSizeToUse =
-                    parseInt(localStorage.getItem("gridSize"), 10) || 64; // Default to 64
+                    parseInt(localStorage.getItem("gridSize"), 10) || 200; // Default to 200
             }
 
             // Update the gridSizeRef to maintain current grid size value
@@ -3706,7 +2657,6 @@
             autoSaveIntervalRef.current = null;
         }
 
-<<<<<<< HEAD
         // Re-establish interval if enabled
         if (enabled) {
             console.log(
@@ -3745,95 +2695,6 @@
 
         return enabled;
     };
-=======
-	// Function to manually save the terrain (can be called from parent or UI)
-	const saveTerrainManually = async () => {
-		console.log("Manual save requested...");
-		
-		// Skip if database is being cleared
-		if (window.IS_DATABASE_CLEARING) {
-			console.warn("Manual save skipped: Database is being cleared.");
-			return Promise.resolve(false); // Indicate save didn't happen
-		}
-		
-		// Get the complete current terrain data
-		const currentTerrainData = terrainRef.current;
-		
-		// Check if there's data to save
-		if (!currentTerrainData || Object.keys(currentTerrainData).length === 0) {
-			console.log("Manual save: No terrain data to save.");
-			// Still reset pending changes if terrain is empty
-			resetPendingChanges();
-			return Promise.resolve(true); // Indicate success (saving nothing)
-		}
-		
-		const blockCount = Object.keys(currentTerrainData).length;
-		console.log(`Manual save: Saving ${blockCount} blocks to database...`);
-		
-		try {
-			// Directly save the entire current terrain state
-			await DatabaseManager.saveData(STORES.TERRAIN, "current", currentTerrainData);
-			
-			console.log("Manual save completed successfully.");
-			lastSaveTimeRef.current = Date.now(); // Update last save time
-			
-			// IMPORTANT: Reset pending changes after a successful manual save
-			// because the saved state now incorporates all previous changes.
-			resetPendingChanges();
-			console.log("Manual save: Pending changes reset.");
-			
-			return Promise.resolve(true); // Indicate success
-		} catch (error) {
-			console.error("Error during manual terrain save:", error);
-			return Promise.resolve(false); // Indicate failure
-		}
-	};
-
-	// Helper function to enable/disable auto-save
-	const setAutoSaveEnabled = (enabled) => {
-		console.log(`Auto-save being ${enabled ? 'enabled' : 'disabled'}`);
-		isAutoSaveEnabledRef.current = enabled;
-		
-		// Clear existing interval
-		if (autoSaveIntervalRef.current) {
-			console.log("Clearing existing auto-save interval");
-			clearInterval(autoSaveIntervalRef.current);
-			autoSaveIntervalRef.current = null;
-		}
-		
-		// Re-establish interval if enabled
-		if (enabled) {
-			console.log(`Auto-save enabled with interval: ${AUTO_SAVE_INTERVAL/1000} seconds`);
-			autoSaveIntervalRef.current = setInterval(() => {
-				// Only save if there are pending changes and not in the middle of an operation
-				// Add null check for pendingChangesRef.current and pendingChangesRef.current.terrain
-				const hasPendingTerrain = pendingChangesRef.current && pendingChangesRef.current.terrain;
-				const hasAdded = hasPendingTerrain && Object.keys(pendingChangesRef.current.terrain.added || {}).length > 0;
-				const hasRemoved = hasPendingTerrain && Object.keys(pendingChangesRef.current.terrain.removed || {}).length > 0;
-
-				if (!isPlacingRef.current && (hasAdded || hasRemoved)) {
-					console.log("Auto-saving terrain...");
-					efficientTerrainSave();
-				}
-			}, AUTO_SAVE_INTERVAL);
-			
-			// Save immediately if there are pending changes and not in the middle of an operation
-			// Add null check for pendingChangesRef.current and pendingChangesRef.current.terrain
-			const hasPendingTerrainNow = pendingChangesRef.current && pendingChangesRef.current.terrain;
-			const hasAddedNow = hasPendingTerrainNow && Object.keys(pendingChangesRef.current.terrain.added || {}).length > 0;
-			const hasRemovedNow = hasPendingTerrainNow && Object.keys(pendingChangesRef.current.terrain.removed || {}).length > 0;
-			
-			if (!isPlacingRef.current && (hasAddedNow || hasRemovedNow)) {
-				console.log("Immediate save after enabling auto-save...");
-				efficientTerrainSave();
-			}
-		} else {
-			console.log("Auto-save disabled");
-		}
-		
-		return enabled;
-	};
->>>>>>> 8f1d8762
 
     /*
 	// Helper function to clear all terrain data
@@ -5470,6 +4331,7 @@
 
 // Convert to forwardRef
 export default forwardRef(TerrainBuilder);
+
 // Export block types and related functions
 export {
     blockTypes,
@@ -5711,5 +4573,4 @@
 
     console.log("Finished loading all chunks prioritized by camera distance");
     return true;
-};
-
+};