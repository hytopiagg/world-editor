import React, { useCallback, useEffect } from "react";
import Tooltip from "./Tooltip";
import { playUIClick } from "../Sound";
import { Canvas } from "@react-three/fiber";
import { useGLTF } from "@react-three/drei";
import * as THREE from "three";
import { FaTrash } from "react-icons/fa";
import { DatabaseManager, STORES } from "../DatabaseManager";
import "../../css/BlockToolsSidebar.css";

// Add this new component for the 3D preview
const ModelPreview = ({ modelUrl, onRenderComplete }) => {
    const { scene } = useGLTF(modelUrl);

    React.useEffect(() => {
        // Clone the scene to avoid modifying the cached original
        const clonedScene = scene.clone();

        // Signal that the render is complete after the first frame
        return () => {
            if (onRenderComplete) {
                requestAnimationFrame(() => {
                    onRenderComplete();
                });
            }
            // Properly dispose of the cloned scene
            clonedScene.traverse((object) => {
                if (object.geometry) {
                    object.geometry.dispose();
                }
                if (object.material) {
                    if (object.material.map) object.material.map.dispose();
                    object.material.dispose();
                }
            });
        };
    }, [onRenderComplete, scene]);

    // Calculate bounding box of the model
    const bbox = new THREE.Box3().setFromObject(scene);
    const center = bbox.getCenter(new THREE.Vector3());
    const size = bbox.getSize(new THREE.Vector3());

    // Calculate scale to fit the view
    const maxDim = Math.max(size.x, size.y, size.z);
    const fitScale = 2.1 / maxDim; // Adjust this value to change how much of the canvas the model fills

    return (
        <primitive
            object={scene.clone()}
            scale={fitScale}
            position={[
                -center.x * fitScale,
                -center.y * fitScale,
                -center.z * fitScale,
            ]}
            rotation={[-0.2, -0.5, 0]}
        />
    );
};

// Add static counter and queue management
const MAX_SIMULTANEOUS_RENDERS = 1; // Only render one at a time
let activeRenders = 0;
let renderQueue = [];

const startNextRender = () => {
    // Add a small delay before starting the next render
    setTimeout(() => {
        if (
            renderQueue.length > 0 &&
            activeRenders < MAX_SIMULTANEOUS_RENDERS
        ) {
            const nextRender = renderQueue.shift();
            activeRenders++;
            nextRender();
        }
    }, 1); // 100ms delay between renders
};

const EnvironmentButton = ({ envType, isSelected, onSelect, onDelete }) => {
    const [imageUrl, setImageUrl] = React.useState(null);
    const [showCanvas, setShowCanvas] = React.useState(false);
    const [isQueued, setIsQueued] = React.useState(false);

    const getCacheKey = useCallback(() => {
        if (envType.modelUrl.startsWith("blob:")) {
            // For custom models, use just the filename
            return envType.name;
        }
        // For default models, use the relative path from the public folder
        return envType.modelUrl.replace(/^\//, "");
    }, [envType.modelUrl, envType.name]);

    useEffect(() => {
        if (!envType) return;

        const loadCachedImage = async () => {
            const cacheKey = getCacheKey();
            try {
                const cachedImage = await DatabaseManager.getData(
                    STORES.PREVIEWS,
                    cacheKey
                );
                if (cachedImage && cachedImage.startsWith("data:image/")) {
                    setImageUrl(cachedImage);
                    return true;
                }
                console.log("No cached image found for:", cacheKey);
            } catch (error) {
                console.warn(
                    "Failed to load cached image for:",
                    cacheKey,
                    error
                );
            }
            return false;
        };

        const startRender = () => {
            setShowCanvas(true);
            setIsQueued(false);
        };

        // Add this check to prevent unnecessary re-renders
        if (!imageUrl && !showCanvas && !isQueued) {
            let mounted = true; // Add mounted flag

            loadCachedImage().then((hasCache) => {
                if (!mounted) return; // Check if still mounted

                if (!hasCache) {
                    setIsQueued(true);
                    if (activeRenders < MAX_SIMULTANEOUS_RENDERS) {
                        activeRenders++;
                        startRender();
                    } else {
                        renderQueue.push(startRender);
                    }
                }
            });

            // Cleanup function
            return () => {
                mounted = false; // Set mounted to false on cleanup
                if (isQueued) {
                    renderQueue = renderQueue.filter(
                        (render) => render !== startRender
                    );
                }
            };
        }
    }, [imageUrl, showCanvas, isQueued, envType, getCacheKey]);

    if (!envType) {
        console.log("EnvironmentButton: envType is null");
        return null;
    }

    const handleRenderComplete = () => {
        const canvas = document.querySelector(
            `#preview-${envType.name} canvas`
        );
        if (canvas) {
            try {
                const url = canvas.toDataURL("image/png");
                setImageUrl(url);

                const cacheKey = getCacheKey();
                console.log("Saving preview to cache with key:", cacheKey);

                DatabaseManager.saveData(STORES.PREVIEWS, cacheKey, url)
                    .then(() =>
                        console.log(
                            "Successfully cached preview for:",
                            cacheKey
                        )
                    )
                    .catch((error) => {
                        console.warn(
                            "Failed to cache image for:",
                            cacheKey,
                            error
                        );
                    });
            } catch (error) {
                console.warn("Failed to capture canvas content:", error);
                // If we fail to capture the canvas, try again later
                setTimeout(() => {
                    activeRenders--;
                    setShowCanvas(true);
                }, 500);
                return;
            }
            setShowCanvas(false);
            activeRenders--;

            // Clean up WebGL context if possible, but don't throw errors if not supported
            try {
                const gl =
                    canvas.getContext("webgl2") || canvas.getContext("webgl");
                if (gl && gl.getExtension("WEBGL_lose_context")) {
                    gl.getExtension("WEBGL_lose_context").loseContext();
                }
            } catch (error) {
                // Silently ignore if the extension isn't supported
            }

            startNextRender();
        }
<<<<<<< HEAD
    };

    return (
        <Tooltip text={envType.name}>
            <button
                className={`block-button environment-button ${isSelected ? "selected" : ""}`}
                onClick={() => {
                    onSelect(envType);
                    playUIClick();
                }}
            >
                {envType.isCustom && (
                    <div
                        className="delete-button"
                        onClick={(e) => {
                            e.stopPropagation();
                            playUIClick();
                            onDelete(envType.id);
                        }}
                    >
                        <FaTrash />
                    </div>
                )}
                <div className="object-preview" id={`preview-${envType.name}`}>
                    {showCanvas ? (
                        <Canvas camera={{ fov: 20, position: [0, 0, 8] }}>
                            <ambientLight intensity={1} />
                            <directionalLight
                                position={[5, 5, 5]}
                                intensity={1}
                            />
                            <ModelPreview
                                modelUrl={envType.modelUrl}
                                onRenderComplete={handleRenderComplete}
                            />
                        </Canvas>
                    ) : (
                        <img
                            src={imageUrl}
                            alt={envType.name}
                            style={{
                                width: "100%",
                                height: "100%",
                                objectFit: "contain",
                            }}
                        />
                    )}
                </div>
                <div className="environment-label-wrapper">
                    <div className="environment-button-label">
                        {envType.name}
                    </div>
                </div>
            </button>
        </Tooltip>
    );
=======
      } catch (error) {
        // Silently ignore if the extension isn't supported
      }
      
      startNextRender();
    }
  };

  return (
    <Tooltip text={envType.name}>
      <button 
        className={`environment-button ${isSelected ? 'selected' : ''}`} 
        onClick={() => {
          onSelect(envType);
          playUIClick();
        }}
      >
        {envType.isCustom && (
          <div
            className="delete-button"
            onClick={(e) => {
              e.stopPropagation();
              playUIClick();
              onDelete(envType.id);
            }}
          >
            <FaTrash />
          </div>
        )}
        <div className="object-preview" id={`preview-${envType.name}`}>
          {showCanvas ? (
            <Canvas camera={{ fov: 20, position: [0, 0, 8] }}>
              <ambientLight intensity={1} />
              <directionalLight position={[5, 5, 5]} intensity={1} />
              <ModelPreview modelUrl={envType.modelUrl} onRenderComplete={handleRenderComplete} />
            </Canvas>
          ) : (
            <img src={imageUrl} alt={envType.name} style={{ width: '100%', height: '100%', objectFit: 'contain' }} />
          )}
        </div>
        <div className="environment-label-wrapper">
          <div className="environment-button-label">{envType.name}</div>
        </div>
      </button>
    </Tooltip>
  );
>>>>>>> 8f1d8762
};

export default EnvironmentButton;<|MERGE_RESOLUTION|>--- conflicted
+++ resolved
@@ -208,13 +208,12 @@
 
             startNextRender();
         }
-<<<<<<< HEAD
     };
 
     return (
         <Tooltip text={envType.name}>
             <button
-                className={`block-button environment-button ${isSelected ? "selected" : ""}`}
+                className={`environment-button ${isSelected ? "selected" : ""}`}
                 onClick={() => {
                     onSelect(envType);
                     playUIClick();
@@ -265,54 +264,6 @@
             </button>
         </Tooltip>
     );
-=======
-      } catch (error) {
-        // Silently ignore if the extension isn't supported
-      }
-      
-      startNextRender();
-    }
-  };
-
-  return (
-    <Tooltip text={envType.name}>
-      <button 
-        className={`environment-button ${isSelected ? 'selected' : ''}`} 
-        onClick={() => {
-          onSelect(envType);
-          playUIClick();
-        }}
-      >
-        {envType.isCustom && (
-          <div
-            className="delete-button"
-            onClick={(e) => {
-              e.stopPropagation();
-              playUIClick();
-              onDelete(envType.id);
-            }}
-          >
-            <FaTrash />
-          </div>
-        )}
-        <div className="object-preview" id={`preview-${envType.name}`}>
-          {showCanvas ? (
-            <Canvas camera={{ fov: 20, position: [0, 0, 8] }}>
-              <ambientLight intensity={1} />
-              <directionalLight position={[5, 5, 5]} intensity={1} />
-              <ModelPreview modelUrl={envType.modelUrl} onRenderComplete={handleRenderComplete} />
-            </Canvas>
-          ) : (
-            <img src={imageUrl} alt={envType.name} style={{ width: '100%', height: '100%', objectFit: 'contain' }} />
-          )}
-        </div>
-        <div className="environment-label-wrapper">
-          <div className="environment-button-label">{envType.name}</div>
-        </div>
-      </button>
-    </Tooltip>
-  );
->>>>>>> 8f1d8762
 };
 
 export default EnvironmentButton;