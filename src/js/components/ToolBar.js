import React, { useState, useEffect } from "react";
import {
<<<<<<< HEAD
    FaPlus,
    FaMinus,
    FaLock,
    FaLockOpen,
    FaUndo,
    FaRedo,
    FaCircle,
    FaPaintBrush,
    FaDrawPolygon,
    FaSquare,
    FaCube,
    FaBorderStyle,
    FaMountain,
    FaExpand,
    FaTrash,
    FaCubes,
    FaDatabase,
    FaBorderAll,
    FaSeedling,
    FaRobot,
} from "react-icons/fa";
=======
	FaPlus,
	FaMinus,
	FaLock,
	FaLockOpen,
	FaUndo,
	FaRedo,
	FaCircle,
	FaPaintBrush,
	FaDrawPolygon,
	FaSquare,
	FaCube,
	FaBorderStyle,
	FaMountain,
	FaExpand,
	FaTrash,
	FaCubes,
	FaDatabase,
	FaBorderAll,
	FaSeedling,
	FaSave
} from 'react-icons/fa';
>>>>>>> 8f1d8762
import Tooltip from "../components/Tooltip";
import { DatabaseManager, STORES } from "../DatabaseManager";
import "../../css/ToolBar.css";
import { generatePerlinNoise } from "perlin-noise";
<<<<<<< HEAD
import {
    exportMapFile,
    exportFullAssetPack,
    importMap,
    importAssetPack,
} from "../ImportExport";
import { DISABLE_ASSET_PACK_IMPORT_EXPORT } from "../Constants";
import MinecraftImportWizard from "./MinecraftImportWizard";
const ToolBar = ({
    terrainBuilderRef,
    mode,
    handleModeChange,
    axisLockEnabled,
    setAxisLockEnabled,
    placementSize,
    setPlacementSize,
    setGridSize,
    undoRedoManager,
    currentBlockType,
    environmentBuilderRef,
    toggleAIAssistant,
    isAIAssistantVisible,
}) => {
    const [newGridSize, setNewGridSize] = useState(100);
    const [showDimensionsModal, setShowDimensionsModal] = useState(false);
    const [dimensions, setDimensions] = useState({
        width: 1,
        length: 1,
        height: 1,
    });
    const [showGridSizeModal, setShowGridSizeModal] = useState(false);
    const [showBorderModal, setShowBorderModal] = useState(false);
    const [borderDimensions, setBorderDimensions] = useState({
        width: 1,
        length: 1,
        height: 1,
    });
    const [showTerrainModal, setShowTerrainModal] = useState(false);
    const [terrainSettings, setTerrainSettings] = useState({
        width: 32,
        length: 32,
        height: 16,
        scale: 1,
        roughness: 85,
        clearMap: false,
    });

    // Add state for undo/redo button availability
    const [canUndo, setCanUndo] = useState(true);
    const [canRedo, setCanRedo] = useState(false);

    // Add state for active tool tracking
    const [activeTool, setActiveTool] = useState(null);

    // Add state for Minecraft import modal
    const [showMinecraftImportModal, setShowMinecraftImportModal] =
        useState(false);

    let startPos = {
        x: 0,
        y: 0,
        z: 0,
    };

    const handleGenerateBlocks = () => {
        if (currentBlockType.id > 199) {
            alert(
                "Not Compatible with Environment Objects... \n\nPlease select a block and try again!"
            );
            return;
        }

        const { width, length, height } = dimensions;

        // Validate dimensions
        if (width <= 0 || length <= 0 || height <= 0) {
            alert("Dimensions must be greater than 0");
            return;
        }

        console.log("Generating blocks with dimensions:", {
            width,
            length,
            height,
        });
        console.log("Current block type:", currentBlockType);

        // Get current terrain data directly from TerrainBuilder
        const terrainData = terrainBuilderRef.current.getCurrentTerrainData();

        console.log(
            "Initial terrain data count:",
            Object.keys(terrainData).length
        );

        // Count how many blocks we're adding
        let blocksAdded = 0;
        startPos = {
            x: -width / 2,
            y: 0,
            z: -length / 2,
        };

        for (let x = 0; x < width; x++) {
            for (let y = 0; y < height; y++) {
                for (let z = 0; z < length; z++) {
                    const position = {
                        x: startPos.x + x,
                        y: startPos.y + y,
                        z: startPos.z + z,
                    };

                    // Add block to terrain data
                    const key = `${position.x},${position.y},${position.z}`;
                    terrainData[key] = currentBlockType.id;
                    blocksAdded++;
                }
            }
        }

        console.log(`Added ${blocksAdded} blocks to terrain data`);
        console.log(
            "Final terrain data count:",
            Object.keys(terrainData).length
        );

        // Update terrain directly in TerrainBuilder
        console.log("Calling updateTerrainFromToolBar");
        if (terrainBuilderRef.current) {
            terrainBuilderRef.current.updateTerrainFromToolBar(terrainData);
            console.log("updateTerrainFromToolBar called successfully");
        } else {
            console.error("terrainBuilderRef.current is null or undefined");
        }

        setShowDimensionsModal(false);
    };

    const handleGenerateBorder = () => {
        if (currentBlockType.id > 199) {
            alert(
                "Not Compatible with Environment Objects... \n\nPlease select a block and try again!"
            );
            return;
        }

        const { width, length, height } = borderDimensions;

        // Validate dimensions
        if (width <= 0 || length <= 0 || height <= 0) {
            alert("Border dimensions must be greater than 0");
            return;
        }

        startPos = {
            x: -width / 2,
            y: 0,
            z: -length / 2,
        };

        // Get current terrain data directly from TerrainBuilder
        const terrainData = terrainBuilderRef.current.getCurrentTerrainData();

        // Generate the border blocks
        for (let x = 0; x < width; x++) {
            for (let y = 0; y < height; y++) {
                for (let z = 0; z < length; z++) {
                    // Only add blocks that form the outer shell
                    if (
                        x === 0 ||
                        x === width - 1 ||
                        z === 0 ||
                        z === length - 1
                    ) {
                        // Add blocks for all Y positions on outer edges
                        const position = {
                            x: startPos.x + x,
                            y: startPos.y + y,
                            z: startPos.z + z,
                        };
                        const key = `${position.x},${position.y},${position.z}`;
                        terrainData[key] = currentBlockType.id;
                    }
                }
            }
        }

        // Update terrain directly in TerrainBuilder
        if (terrainBuilderRef.current) {
            terrainBuilderRef.current.updateTerrainFromToolBar(terrainData);
        }

        setShowBorderModal(false);
    };

    const handleClearMap = () => {
        // Deactivate any active tool
        if (activeTool) {
            terrainBuilderRef.current?.activateTool(null);
            setActiveTool(null);
        }

        // Confirm before clearing
        if (
            window.confirm(
                "Are you sure you want to clear the map? This cannot be undone."
            )
        ) {
            terrainBuilderRef.current?.clearMap();
        }
    };

    const generateTerrain = () => {
        if (currentBlockType.id > 199) {
            alert(
                "Not Compatible with Environment Objects... \n\nPlease select a block and try again!"
            );
            return;
        }

        // Get current terrain data or start with empty object if clearing map
        let terrainData = terrainSettings.clearMap
            ? {}
            : terrainBuilderRef.current.getCurrentTerrainData();

        const { width, length, height, roughness } = terrainSettings;

        // Generate base noise with fixed parameters
        const baseNoiseMap = generatePerlinNoise(width, length, {
            octaveCount: 4,
            amplitude: 1,
            persistence: 0.5,
            scale: 0.1, // Base scale for all terrain types
        });

        // Center the terrain around origin
        const startX = -Math.floor(width / 2);
        const startZ = -Math.floor(length / 2);

        // Calculate smoothing factor (0 = roughest, 1 = smoothest)
        const smoothingFactor = roughness / 30; // Now 70 = smoothest (2.33), 100 = roughest (3.33)

        // Generate terrain based on noise
        for (let x = 0; x < width; x++) {
            for (let z = 0; z < length; z++) {
                // Get base noise value (0-1)
                const baseNoiseValue = baseNoiseMap[z * width + x];

                // Apply smoothing based on roughness setting
                // For rough terrain: use the raw noise value with exaggeration
                // For smooth terrain: apply averaging with neighbors
                let finalNoiseValue;

                if (smoothingFactor > 3.0) {
                    // Roughest terrain - exaggerate the noise to create more dramatic peaks and valleys
                    finalNoiseValue = Math.pow(baseNoiseValue, 0.6);
                } else if (smoothingFactor > 2.7) {
                    // Medium-rough terrain - slight exaggeration
                    finalNoiseValue = Math.pow(baseNoiseValue, 0.8);
                } else if (smoothingFactor > 2.5) {
                    // Medium terrain - use raw noise
                    finalNoiseValue = baseNoiseValue;
                } else {
                    // Smooth terrain - use neighborhood averaging
                    let neighborSum = 0;
                    let neighborCount = 0;

                    // Sample neighboring points in a radius based on smoothness
                    // Smoother = larger radius
                    const radius = Math.floor(15 - smoothingFactor * 4);
                    for (
                        let nx = Math.max(0, x - radius);
                        nx <= Math.min(width - 1, x + radius);
                        nx++
                    ) {
                        for (
                            let nz = Math.max(0, z - radius);
                            nz <= Math.min(length - 1, z + radius);
                            nz++
                        ) {
                            // Weight by distance (closer points matter more)
                            const dist = Math.sqrt(
                                Math.pow(nx - x, 2) + Math.pow(nz - z, 2)
                            );
                            if (dist <= radius) {
                                const weight = 1 - dist / radius;
                                neighborSum +=
                                    baseNoiseMap[nz * width + nx] * weight;
                                neighborCount += weight;
                            }
                        }
                    }

                    // Create smooth terrain
                    finalNoiseValue = neighborSum / neighborCount;
                }

                // FIX: Scale to desired height range (1 to max height)
                // Map 0-1 to 1-height
                const terrainHeight = Math.max(
                    1,
                    Math.floor(1 + finalNoiseValue * (height - 1))
                );

                // Place blocks from y=0 up to calculated height
                for (let y = 0; y < terrainHeight; y++) {
                    const worldX = startX + x;
                    const worldZ = startZ + z;

                    const key = `${worldX},${y},${worldZ}`;

                    // Use current block type for all blocks
                    terrainData[key] = currentBlockType.id;
                }
            }
        }

        console.log(
            `Generated terrain: ${width}x${length} with height range 1-${height}, roughness: ${roughness}`
        );

        // Update terrain directly in TerrainBuilder
        if (terrainBuilderRef.current) {
            terrainBuilderRef.current.updateTerrainFromToolBar(terrainData);
        }

        setShowTerrainModal(false);
    };

    const handleExportMap = () => {
        try {
            exportMapFile(terrainBuilderRef);
        } catch (error) {
            console.error("Error exporting map:", error);
            alert("Error exporting map. Please try again.");
        }
    };

    const applyNewGridSize = async (newGridSize) => {
        if (newGridSize > 10) {
            // Update App.js state with new grid size
            setGridSize(newGridSize);

            // Use TerrainBuilder's updateGridSize method to ensure consistent behavior
            // This will also update localStorage internally
            if (
                terrainBuilderRef.current &&
                terrainBuilderRef.current.updateGridSize
            ) {
                console.log(
                    `ToolBar: Updating grid size to ${newGridSize} via terrainBuilderRef`
                );
                terrainBuilderRef.current.updateGridSize(newGridSize);
            } else {
                // Fallback if the method is not available
                console.warn(
                    "TerrainBuilder updateGridSize method not available, using fallback"
                );
                localStorage.setItem("gridSize", newGridSize.toString());
            }

            setShowGridSizeModal(false);
        } else {
            alert("Grid size must be greater than 10");
        }
    };

    // Add effect to check undo/redo availability
    useEffect(() => {
        const checkUndoRedoAvailability = async () => {
            const undoStates =
                (await DatabaseManager.getData(STORES.UNDO, "states")) || [];
            const redoStates =
                (await DatabaseManager.getData(STORES.REDO, "states")) || [];
            setCanUndo(undoStates.length > 0);
            setCanRedo(redoStates.length > 0);
        };

        checkUndoRedoAvailability();
        // Set up an interval to check periodically
        const interval = setInterval(checkUndoRedoAvailability, 1000);
        return () => clearInterval(interval);
    }, []);

    // Add console logs to debug import handlers
    const onMapFileSelected = (event) => {
        console.log("Map file selected:", event.target.files[0]);
        if (event.target.files && event.target.files[0]) {
            // Import the file
            importMap(
                event.target.files[0],
                terrainBuilderRef,
                environmentBuilderRef
            )
                .then(() => {
                    // Reset the file input value after successful import
                    // This allows the same file to be imported again
                    event.target.value = "";
                    console.log("Reset file input after successful import");
                })
                .catch((error) => {
                    // Also reset on error to allow retry
                    event.target.value = "";
                    console.error("Error during import:", error);
                });
        }
    };

    // Add a handler for modal overlay clicks
    const handleModalOverlayClick = (e, setModalVisibility) => {
        // Only close if the click was directly on the overlay (not on the modal content)
        if (e.target.className === "modal-overlay") {
            setModalVisibility(false);
        }
    };

    // Add function to toggle tools
    const handleToolToggle = (toolName) => {
        if (activeTool === toolName) {
            // Deactivate the current tool
            terrainBuilderRef.current?.activateTool(null);
            setActiveTool(null);
        } else {
            // Activate the requested tool
            const success = terrainBuilderRef.current?.activateTool(toolName);
            if (success) {
                setActiveTool(toolName);

                // Special handling for wall tool to ensure it has undoRedoManager
                if (toolName === "wall" && undoRedoManager) {
                    console.log(
                        "ToolBar: Ensuring WallTool has undoRedoManager reference"
                    );

                    // Get the tool and update its undoRedoManager reference
                    const wallTool =
                        terrainBuilderRef.current?.toolManagerRef?.current
                            ?.tools?.["wall"];
                    if (wallTool) {
                        wallTool.undoRedoManager = undoRedoManager;
                        console.log(
                            "ToolBar: Updated WallTool undoRedoManager reference",
                            undoRedoManager && "current" in undoRedoManager
                                ? "(is ref)"
                                : "(is direct)"
                        );
                    }
                }
            }
        }
    };

    // Update handleModeChange to deactivate tools when switching modes
    const handleModeChangeWithToolReset = (newMode) => {
        // Deactivate any active tool
        if (activeTool) {
            terrainBuilderRef.current?.activateTool(null);
            setActiveTool(null);
        }

        // Call the original handleModeChange function
        handleModeChange(newMode);
    };

    return (
        <>
            <div className="controls-container">
                <div className="control-group contol-group-start">
                    <div className="control-button-wrapper">
                        <Tooltip text="Import just the map file">
                            <button
                                onClick={() =>
                                    document
                                        .getElementById("mapFileInput")
                                        .click()
                                }
                                className="control-button import-export-button"
                            >
                                Map
                            </button>
                            <input
                                id="mapFileInput"
                                type="file"
                                accept=".json"
                                onChange={onMapFileSelected}
                                style={{ display: "none" }}
                            />
                        </Tooltip>
                        {!DISABLE_ASSET_PACK_IMPORT_EXPORT && (
                            <Tooltip text="Import complete asset pack (includes map and textures)">
                                <button
                                    onClick={() =>
                                        document
                                            .getElementById("assetPackInput")
                                            .click()
                                    }
                                    className="control-button import-export-button"
                                >
                                    Asset Pack
                                </button>
                                <input
                                    id="assetPackInput"
                                    type="file"
                                    accept=".zip"
                                    style={{ display: "none" }}
                                />
                            </Tooltip>
                        )}
                    </div>
                    <div className="control-label">Import</div>
                </div>

                <div className="control-group">
                    <div className="control-button-wrapper">
                        {!DISABLE_ASSET_PACK_IMPORT_EXPORT && (
                            <Tooltip text="Export map and assets as a complete package">
                                <button className="control-button import-export-button">
                                    Asset Pack
                                </button>
                            </Tooltip>
                        )}
                        <Tooltip text="Export just the map file">
                            <button
                                onClick={() => handleExportMap()}
                                className="control-button import-export-button"
                            >
                                Map
                            </button>
                        </Tooltip>
                    </div>
                    <div className="control-label">Export</div>
                </div>

                <div className="control-group">
                    <div className="control-button-wrapper">
                        <Tooltip text="Add blocks">
                            <button
                                onClick={() =>
                                    handleModeChangeWithToolReset("add")
                                }
                                className={`control-button ${
                                    mode === "add" ? "selected" : ""
                                }`}
                            >
                                <FaPlus />
                            </button>
                        </Tooltip>
                        <Tooltip text="Remove blocks">
                            <button
                                onClick={() =>
                                    handleModeChangeWithToolReset("remove")
                                }
                                className={`control-button ${
                                    mode === "remove" ? "selected" : ""
                                }`}
                            >
                                <FaMinus />
                            </button>
                        </Tooltip>
                        <Tooltip
                            text={
                                axisLockEnabled
                                    ? "Disable axis lock"
                                    : "Enable axis lock (Not currently working)"
                            }
                        >
                            <button
                                onClick={() =>
                                    setAxisLockEnabled(!axisLockEnabled)
                                }
                                className={`control-button ${
                                    axisLockEnabled ? "selected" : ""
                                }`}
                            >
                                {axisLockEnabled ? <FaLock /> : <FaLockOpen />}
                            </button>
                        </Tooltip>

                        <Tooltip text="Undo (Ctrl+Z)">
                            <button
                                onClick={() =>
                                    undoRedoManager?.current?.handleUndo()
                                }
                                className={`control-button ${
                                    !canUndo ? "disabled" : ""
                                }`}
                                disabled={!canUndo}
                            >
                                <FaUndo />
                            </button>
                        </Tooltip>
                        <Tooltip text="Redo (Ctrl+Y)">
                            <button
                                onClick={() =>
                                    undoRedoManager?.current?.handleRedo()
                                }
                                className={`control-button ${
                                    !canRedo ? "disabled" : ""
                                }`}
                                disabled={!canRedo}
                            >
                                <FaRedo />
                            </button>
                        </Tooltip>
                        <div className="control-divider-vertical"></div>
                        <Tooltip text="Single block placement">
                            <button
                                onClick={() => setPlacementSize("single")}
                                className={`control-button ${
                                    placementSize === "single" ? "selected" : ""
                                }`}
                            >
                                <FaCircle
                                    style={{ width: "5px", height: "5px" }}
                                />
                            </button>
                        </Tooltip>
                        <div className="control-divider-vertical"></div>
                        <Tooltip text="Brush Tool - Click to place/erase blocks. Press 1/2 to adjust size. Press 3 to toggle shape (square/circle). Press 4 to toggle flat/3D mode. Hold Ctrl to erase.">
                            <button
                                onClick={() => {
                                    handleToolToggle("brush");
                                    setPlacementSize("single");
                                }}
                                className={`control-button ${
                                    activeTool === "brush" ? "selected" : ""
                                }`}
                            >
                                <FaPaintBrush />
                            </button>
                        </Tooltip>
                        <Tooltip text="Wall Tool - Click to place wall start, click again to place. Hold Ctrl to erase. Press 1 and 2 to adjust height. q cancels">
                            <button
                                onClick={() => {
                                    handleToolToggle("wall");
                                    setPlacementSize("single");
                                }}
                                className={`control-button ${
                                    activeTool === "wall" ? "selected" : ""
                                }`}
                            >
                                <FaDrawPolygon />
                            </button>
                        </Tooltip>
                        <Tooltip text="Ground Tool - Click to start, click again to place a flat ground area. Use 1 | 2 to adjust height. Use 5 | 6 to change number of sides (4-8). Hold Ctrl to erase. Press Q to cancel.">
                            <button
                                onClick={() => {
                                    handleToolToggle("ground");
                                    setPlacementSize("single");
                                }}
                                className={`control-button ${
                                    activeTool === "ground" ? "selected" : ""
                                }`}
                            >
                                <FaSquare />
                            </button>
                        </Tooltip>

                        <Tooltip text="Pipe Tool - Click to start, click again to place hollow pipe-like structures. Use 1 | 2 to adjust height. Use 3 | 4 to adjust edge depth. Use 5 | 6 to change number of sides (4-8). Hold Ctrl to erase. Press Q to cancel.">
                            <button
                                onClick={() => {
                                    handleToolToggle("pipe");
                                    setPlacementSize("single");
                                }}
                                className={`control-button ${
                                    activeTool === "pipe" ? "selected" : ""
                                }`}
                            >
                                <FaBorderAll />
                            </button>
                        </Tooltip>
                    </div>
                    <div className="control-label">Placement Tools</div>
                </div>
                <div className="control-group">
                    <div className="control-button-wrapper">
                        <Tooltip text="Generate solid cube">
                            <button
                                onClick={() => setShowDimensionsModal(true)}
                                className="control-button"
                            >
                                <FaCube />
                            </button>
                        </Tooltip>
                        <Tooltip text="Generate wall of Blocks">
                            <button
                                onClick={() => setShowBorderModal(true)}
                                className="control-button"
                            >
                                <FaBorderStyle />
                            </button>
                        </Tooltip>
                        <Tooltip text="Generate terrain">
                            <button
                                onClick={() => setShowTerrainModal(true)}
                                className="control-button"
                            >
                                <FaMountain />
                            </button>
                        </Tooltip>
                    </div>
                    <div className="control-label">Shape Tools</div>
                </div>

                <div className="control-group contol-group-end">
                    <div className="control-button-wrapper">
                        <Tooltip text="Change grid size">
                            <button
                                onClick={() => setShowGridSizeModal(true)}
                                className="control-button"
                            >
                                <FaExpand />
                            </button>
                        </Tooltip>
                        <Tooltip text="Clear entire map">
                            <button
                                onClick={handleClearMap}
                                className="control-button"
                            >
                                <FaTrash />
                            </button>
                        </Tooltip>
                        <Tooltip text="Import Minecraft Map">
                            <button
                                onClick={() =>
                                    setShowMinecraftImportModal(true)
                                }
                                className="control-button"
                            >
                                <FaCubes />
                            </button>
                        </Tooltip>
                        <Tooltip text="Generate world from seed">
                            <button
                                onClick={() => {
                                    handleToolToggle("seed");
                                    setPlacementSize("single");
                                }}
                                className={`control-button ${
                                    activeTool === "seed" ? "selected" : ""
                                }`}
                            >
                                <FaSeedling />
                            </button>
                        </Tooltip>
                        <Tooltip
                            text={
                                isAIAssistantVisible
                                    ? "Hide AI Assistant"
                                    : "Show AI Assistant"
                            }
                        >
                            <button
                                onClick={toggleAIAssistant}
                                className={`control-button ${
                                    isAIAssistantVisible ? "selected" : ""
                                }`}
                            >
                                <FaRobot />
                            </button>
                        </Tooltip>
                    </div>
                    <div className="control-label">Map Tools</div>
                </div>
            </div>

            {showDimensionsModal && (
                <div
                    className="modal-overlay"
                    onClick={(e) =>
                        handleModalOverlayClick(e, setShowDimensionsModal)
                    }
                >
                    <div className="modal-content">
                        <div className="modal-image-container">
                            <img
                                src="./assets/ui/images/generate_cube.png"
                                alt="Cube Example"
                                className="modal-image"
                            />
                        </div>
                        <h3 className="modal-title">Generate Area of Blocks</h3>
                        <p className="modal-description">
                            Generate a large area of blocks. Enter the
                            dimensions to define the size of the shape. The
                            currently selected block will be used.
                        </p>
                        <div className="modal-input">
                            <label>Width: </label>
                            <input
                                type="number"
                                value={dimensions.width}
                                onChange={(e) =>
                                    setDimensions({
                                        ...dimensions,
                                        width: parseInt(e.target.value),
                                    })
                                }
                                min="1"
                            />
                        </div>
                        <div className="modal-input">
                            <label>Length: </label>
                            <input
                                type="number"
                                value={dimensions.length}
                                onChange={(e) =>
                                    setDimensions({
                                        ...dimensions,
                                        length: parseInt(e.target.value),
                                    })
                                }
                                min="1"
                            />
                        </div>
                        <div className="modal-input">
                            <label>Height: </label>
                            <input
                                type="number"
                                value={dimensions.height}
                                onChange={(e) =>
                                    setDimensions({
                                        ...dimensions,
                                        height: parseInt(e.target.value),
                                    })
                                }
                                min="1"
                            />
                        </div>
                        <div className="modal-buttons">
                            <button
                                className="menu-button"
                                onClick={() => {
                                    handleGenerateBlocks();
                                }}
                            >
                                Generate
                            </button>
                            <button
                                className="menu-button"
                                onClick={() => setShowDimensionsModal(false)}
                            >
                                Cancel
                            </button>
                        </div>
                    </div>
                </div>
            )}

            {showGridSizeModal && (
                <div
                    className="modal-overlay"
                    onClick={(e) =>
                        handleModalOverlayClick(e, setShowGridSizeModal)
                    }
                >
                    <div className="modal-content">
                        <h3 className="modal-title">Change Grid Size</h3>
                        <p className="modal-description">
                            Adjust the size of the building grid. This affects
                            the visible grid and the area where you can place
                            blocks.
                        </p>
                        <div className="modal-input">
                            <label>New Grid Size (10-500): </label>
                            <input
                                type="number"
                                value={newGridSize}
                                onChange={(e) => setNewGridSize(e.target.value)}
                                min="10"
                                max="500"
                            />
                        </div>
                        <div className="modal-buttons">
                            <button
                                className="menu-button"
                                onClick={() => applyNewGridSize(newGridSize)}
                            >
                                Apply
                            </button>
                            <button
                                className="menu-button"
                                onClick={() => setShowGridSizeModal(false)}
                            >
                                Cancel
                            </button>
                        </div>
                    </div>
                </div>
            )}

            {showBorderModal && (
                <div
                    className="modal-overlay"
                    onClick={(e) =>
                        handleModalOverlayClick(e, setShowBorderModal)
                    }
                >
                    <div className="modal-content">
                        <div className="modal-image-container">
                            <img
                                src="./assets/ui/images/boarder_of_bricks.png"
                                alt="Border Example"
                                className="modal-image"
                            />
                        </div>
                        <h3 className="modal-title">
                            Generate Wall Blocks (Boarder)
                        </h3>
                        <p className="modal-description">
                            Generate a boarder of blocks. Enter the dimensions
                            to define the size of the shape. The currently
                            selected block will be used.
                        </p>
                        <div className="modal-input">
                            <label>Width: </label>
                            <input
                                type="number"
                                value={borderDimensions.width}
                                onChange={(e) =>
                                    setBorderDimensions({
                                        ...borderDimensions,
                                        width: parseInt(e.target.value),
                                    })
                                }
                                min="1"
                            />
                        </div>
                        <div className="modal-input">
                            <label>Length: </label>
                            <input
                                type="number"
                                value={borderDimensions.length}
                                onChange={(e) =>
                                    setBorderDimensions({
                                        ...borderDimensions,
                                        length: parseInt(e.target.value),
                                    })
                                }
                                min="1"
                            />
                        </div>
                        <div className="modal-input">
                            <label>Height: </label>
                            <input
                                type="number"
                                value={borderDimensions.height}
                                onChange={(e) =>
                                    setBorderDimensions({
                                        ...borderDimensions,
                                        height: parseInt(e.target.value),
                                    })
                                }
                                min="1"
                            />
                        </div>
                        <div className="modal-buttons">
                            <button
                                className="menu-button"
                                onClick={() => {
                                    handleGenerateBorder();
                                }}
                            >
                                Generate
                            </button>
                            <button
                                className="menu-button"
                                onClick={() => setShowBorderModal(false)}
                            >
                                Cancel
                            </button>
                        </div>
                    </div>
                </div>
            )}

            {showTerrainModal && (
                <div
                    className="modal-overlay"
                    onClick={(e) =>
                        handleModalOverlayClick(e, setShowTerrainModal)
                    }
                >
                    <div className="modal-content">
                        <div className="modal-image-container">
                            <img
                                src="./assets/ui/images/generate_terrain.png"
                                alt="Terrain Example"
                                className="modal-image"
                            />
                        </div>
                        <h3 className="modal-title">Generate Terrain</h3>
                        <p className="modal-description">
                            Generate natural-looking terrain with mountains and
                            valleys. Adjust the slider from roughest terrain
                            (left) to smoothest terrain (right).
                        </p>
                        <div className="modal-input">
                            <label>Width: </label>
                            <input
                                type="number"
                                value={terrainSettings.width}
                                onChange={(e) =>
                                    setTerrainSettings({
                                        ...terrainSettings,
                                        width: Math.max(
                                            1,
                                            parseInt(e.target.value)
                                        ),
                                    })
                                }
                                min="1"
                            />
                        </div>
                        <div className="modal-input">
                            <label>Length: </label>
                            <input
                                type="number"
                                value={terrainSettings.length}
                                onChange={(e) =>
                                    setTerrainSettings({
                                        ...terrainSettings,
                                        length: Math.max(
                                            1,
                                            parseInt(e.target.value)
                                        ),
                                    })
                                }
                                min="1"
                            />
                        </div>
                        <div className="modal-input">
                            <label>Max Height: </label>
                            <input
                                type="number"
                                value={terrainSettings.height}
                                onChange={(e) =>
                                    setTerrainSettings({
                                        ...terrainSettings,
                                        height: Math.max(
                                            1,
                                            parseInt(e.target.value)
                                        ),
                                    })
                                }
                                min="1"
                            />
                        </div>
                        <div className="modal-input">
                            <label style={{ marginBottom: "5px" }}>
                                Roughness:{" "}
                            </label>
                            <div
                                style={{
                                    display: "flex",
                                    alignItems: "center",
                                    gap: "10px",
                                }}
                            >
                                <span>Smooth</span>
                                <input
                                    type="range"
                                    value={terrainSettings.roughness}
                                    onChange={(e) =>
                                        setTerrainSettings({
                                            ...terrainSettings,
                                            roughness: parseInt(e.target.value),
                                        })
                                    }
                                    min="20"
                                    max="100"
                                />
                                <span>Rough</span>
                            </div>
                        </div>
                        <div className="checkbox-input-wrapper">
                            <label>Clear existing map:</label>
                            <input
                                type="checkbox"
                                checked={terrainSettings.clearMap}
                                onChange={(e) =>
                                    setTerrainSettings({
                                        ...terrainSettings,
                                        clearMap: e.target.checked,
                                    })
                                }
                            />
                        </div>
                        <div className="modal-buttons">
                            <button
                                className="menu-button"
                                onClick={() => {
                                    generateTerrain();
                                }}
                            >
                                Generate
                            </button>
                            <button
                                className="menu-button"
                                onClick={() => setShowTerrainModal(false)}
                            >
                                Cancel
                            </button>
                        </div>
                    </div>
                </div>
            )}

            {showMinecraftImportModal && (
                <MinecraftImportWizard
                    isOpen={showMinecraftImportModal}
                    onClose={() => setShowMinecraftImportModal(false)}
                    onComplete={(result) => {
                        if (result && result.success) {
                            console.log(
                                "Minecraft map imported successfully:",
                                result
                            );
                            // The wizard already updates the terrain
                        }
                        setShowMinecraftImportModal(false);
                    }}
                    terrainBuilderRef={terrainBuilderRef}
                />
            )}
        </>
    );
=======
import { 
	exportMapFile,
	exportFullAssetPack, 
	importMap,
	importAssetPack
} from '../ImportExport';
import { DISABLE_ASSET_PACK_IMPORT_EXPORT } from '../Constants';
import MinecraftImportWizard from './MinecraftImportWizard';
const ToolBar = ({ terrainBuilderRef, mode, handleModeChange, axisLockEnabled, setAxisLockEnabled, placementSize, setPlacementSize, setGridSize, undoRedoManager, currentBlockType, environmentBuilderRef, setIsSaving }) => {
	const [newGridSize, setNewGridSize] = useState(100);
	const [showDimensionsModal, setShowDimensionsModal] = useState(false);
	const [dimensions, setDimensions] = useState({
		width: 1,
		length: 1,
		height: 1,
	});
	const [showGridSizeModal, setShowGridSizeModal] = useState(false);
	const [showBorderModal, setShowBorderModal] = useState(false);
	const [borderDimensions, setBorderDimensions] = useState({
		width: 1,
		length: 1,
		height: 1,
	});
	const [showTerrainModal, setShowTerrainModal] = useState(false);
	const [terrainSettings, setTerrainSettings] = useState({
		width: 32,
		length: 32,
		height: 16,
		scale: 1,
		roughness: 85,
		clearMap: false,
	});

	// Add state for undo/redo button availability
	const [canUndo, setCanUndo] = useState(true);
	const [canRedo, setCanRedo] = useState(false);

	// Add state for active tool tracking
	const [activeTool, setActiveTool] = useState(null);

	// Add state for Minecraft import modal
	const [showMinecraftImportModal, setShowMinecraftImportModal] = useState(false);

	let startPos = {
		x: 0,
		y: 0,
		z: 0,
	};

	const handleGenerateBlocks = () => {

		if(currentBlockType.id > 199)
		{
			alert("Not Compatible with Environment Objects... \n\nPlease select a block and try again!");
			return;
		}

		const { width, length, height } = dimensions;
		
		// Validate dimensions
		if (width <= 0 || length <= 0 || height <= 0) {
			alert("Dimensions must be greater than 0");
			return;
		}

		console.log("Generating blocks with dimensions:", { width, length, height });
		console.log("Current block type:", currentBlockType);

		// Get current terrain data directly from TerrainBuilder
		const terrainData = terrainBuilderRef.current.getCurrentTerrainData();
		
		console.log("Initial terrain data count:", Object.keys(terrainData).length);

		// Count how many blocks we're adding
		let blocksAdded = 0;
		startPos = {
			x: -width / 2,
			y: 0,
			z: -length / 2,
		};

		for (let x = 0; x < width; x++) {
			for (let y = 0; y < height; y++) {
				for (let z = 0; z < length; z++) {
					const position = {
						x: startPos.x + x,
						y: startPos.y + y,
						z: startPos.z + z,
					};

					// Add block to terrain data
					const key = `${position.x},${position.y},${position.z}`;
					terrainData[key] = currentBlockType.id;
					blocksAdded++;
				}
			}
		}

		console.log(`Added ${blocksAdded} blocks to terrain data`);
		console.log("Final terrain data count:", Object.keys(terrainData).length);
		
		// Update terrain directly in TerrainBuilder
		console.log("Calling updateTerrainFromToolBar");
		if (terrainBuilderRef.current) {
			terrainBuilderRef.current.updateTerrainFromToolBar(terrainData);
			console.log("updateTerrainFromToolBar called successfully");
		} else {
			console.error("terrainBuilderRef.current is null or undefined");
		}
		
		setShowDimensionsModal(false);
	};

	const handleGenerateBorder = () => {

		if(currentBlockType.id > 199)
		{
			alert("Not Compatible with Environment Objects... \n\nPlease select a block and try again!");
			return;
		}

		const { width, length, height } = borderDimensions;

		// Validate dimensions
		if (width <= 0 || length <= 0 || height <= 0) {
			alert("Border dimensions must be greater than 0");
			return;
		}

		startPos = {
			x: -width / 2,
			y: 0,
			z: -length / 2,
		};

		// Get current terrain data directly from TerrainBuilder
		const terrainData = terrainBuilderRef.current.getCurrentTerrainData();

		// Generate the border blocks
		for (let x = 0; x < width; x++) {
			for (let y = 0; y < height; y++) {
				for (let z = 0; z < length; z++) {
					// Only add blocks that form the outer shell
					if (x === 0 || x === width - 1 || z === 0 || z === length - 1) {
						// Add blocks for all Y positions on outer edges
						const position = {
							x: startPos.x + x,
							y: startPos.y + y,
							z: startPos.z + z,
						};
						const key = `${position.x},${position.y},${position.z}`;
						terrainData[key] = currentBlockType.id;
					}
				}
			}
		}
		
		// Update terrain directly in TerrainBuilder
		if (terrainBuilderRef.current) {
			terrainBuilderRef.current.updateTerrainFromToolBar(terrainData);
		}
		
		setShowBorderModal(false);
	};

	const handleClearMap = () => {
		// Deactivate any active tool
		if (activeTool) {
			terrainBuilderRef.current?.activateTool(null);
			setActiveTool(null);
		}
		
		// Confirm before clearing
		if (window.confirm("Are you sure you want to clear the map? This cannot be undone.")) {
			terrainBuilderRef.current?.clearMap();
		}
	};

	const generateTerrain = () => {

		if(currentBlockType.id > 199)
		{
			alert("Not Compatible with Environment Objects... \n\nPlease select a block and try again!");
			return;
		}

		// Get current terrain data or start with empty object if clearing map
		let terrainData = terrainSettings.clearMap 
			? {} 
			: terrainBuilderRef.current.getCurrentTerrainData();
		
		const { width, length, height, roughness } = terrainSettings;
		
		// Generate base noise with fixed parameters
		const baseNoiseMap = generatePerlinNoise(width, length, {
			octaveCount: 4,
			amplitude: 1,
			persistence: 0.5,
			scale: 0.1 // Base scale for all terrain types
		});
		
		// Center the terrain around origin
		const startX = -Math.floor(width / 2);
		const startZ = -Math.floor(length / 2);
		
		// Calculate smoothing factor (0 = roughest, 1 = smoothest)
		const smoothingFactor = roughness / 30; // Now 70 = smoothest (2.33), 100 = roughest (3.33)
		
		// Generate terrain based on noise
		for (let x = 0; x < width; x++) {
			for (let z = 0; z < length; z++) {
				// Get base noise value (0-1)
				const baseNoiseValue = baseNoiseMap[z * width + x];
				
				// Apply smoothing based on roughness setting
				// For rough terrain: use the raw noise value with exaggeration
				// For smooth terrain: apply averaging with neighbors
				let finalNoiseValue;
				
				if (smoothingFactor > 3.0) {
					// Roughest terrain - exaggerate the noise to create more dramatic peaks and valleys
					finalNoiseValue = Math.pow(baseNoiseValue, 0.6);
				} else if (smoothingFactor > 2.7) {
					// Medium-rough terrain - slight exaggeration
					finalNoiseValue = Math.pow(baseNoiseValue, 0.8);
				} else if (smoothingFactor > 2.5) {
					// Medium terrain - use raw noise
					finalNoiseValue = baseNoiseValue;
				} else {
					// Smooth terrain - use neighborhood averaging
					let neighborSum = 0;
					let neighborCount = 0;
					
					// Sample neighboring points in a radius based on smoothness
					// Smoother = larger radius
					const radius = Math.floor(15 - smoothingFactor * 4);
					for (let nx = Math.max(0, x-radius); nx <= Math.min(width-1, x+radius); nx++) {
						for (let nz = Math.max(0, z-radius); nz <= Math.min(length-1, z+radius); nz++) {
							// Weight by distance (closer points matter more)
							const dist = Math.sqrt(Math.pow(nx-x, 2) + Math.pow(nz-z, 2));
							if (dist <= radius) {
								const weight = 1 - (dist / radius);
								neighborSum += baseNoiseMap[nz * width + nx] * weight;
								neighborCount += weight;
							}
						}
					}
					
					// Create smooth terrain
					finalNoiseValue = neighborSum / neighborCount;
				}
				
				// FIX: Scale to desired height range (1 to max height)
				// Map 0-1 to 1-height
				const terrainHeight = Math.max(1, Math.floor(1 + finalNoiseValue * (height - 1)));
				
				// Place blocks from y=0 up to calculated height
				for (let y = 0; y < terrainHeight; y++) {
					const worldX = startX + x;
					const worldZ = startZ + z;
					
					const key = `${worldX},${y},${worldZ}`;
					
					// Use current block type for all blocks
					terrainData[key] = currentBlockType.id;
				}
			}
		}
		
		console.log(`Generated terrain: ${width}x${length} with height range 1-${height}, roughness: ${roughness}`);
		
		// Update terrain directly in TerrainBuilder
		if (terrainBuilderRef.current) {
			terrainBuilderRef.current.updateTerrainFromToolBar(terrainData);
		}
		
		setShowTerrainModal(false);
	};

	const handleExportMap = () => {
		try {
			exportMapFile(terrainBuilderRef);
		} catch (error) {
			console.error("Error exporting map:", error);
			alert("Error exporting map. Please try again.");
		}
	};
  

	const applyNewGridSize = async (newGridSize) => {
		if (newGridSize > 10) {
			// Update App.js state with new grid size
			setGridSize(newGridSize);

			// Use TerrainBuilder's updateGridSize method to ensure consistent behavior
			// This will also update localStorage internally
			if (terrainBuilderRef.current && terrainBuilderRef.current.updateGridSize) {
				console.log(`ToolBar: Updating grid size to ${newGridSize} via terrainBuilderRef`);
				terrainBuilderRef.current.updateGridSize(newGridSize);
			} else {
				// Fallback if the method is not available
				console.warn("TerrainBuilder updateGridSize method not available, using fallback");
				localStorage.setItem("gridSize", newGridSize.toString());
			}

			setShowGridSizeModal(false);
		} else {
			alert("Grid size must be greater than 10");
		}
	};

	// Add effect to check undo/redo availability
	useEffect(() => {
		const checkUndoRedoAvailability = async () => {
			const undoStates = await DatabaseManager.getData(STORES.UNDO, 'states') || [];
			const redoStates = await DatabaseManager.getData(STORES.REDO, 'states') || [];
			setCanUndo(undoStates.length > 0);
			setCanRedo(redoStates.length > 0);
		};
		
		checkUndoRedoAvailability();
		// Set up an interval to check periodically
		const interval = setInterval(checkUndoRedoAvailability, 1000);
		return () => clearInterval(interval);
	}, []);

	// Add console logs to debug import handlers
	const onMapFileSelected = (event) => {
		console.log("Map file selected:", event.target.files[0]);
		if (event.target.files && event.target.files[0]) {
			// Import the file
			importMap(event.target.files[0], terrainBuilderRef, environmentBuilderRef)
				.then(() => {
					// Reset the file input value after successful import
					// This allows the same file to be imported again
					event.target.value = '';
					console.log("Reset file input after successful import");
				})
				.catch((error) => {
					// Also reset on error to allow retry
					event.target.value = '';
					console.error("Error during import:", error);
				});
		}
	};

	// Add a handler for modal overlay clicks
	const handleModalOverlayClick = (e, setModalVisibility) => {
		// Only close if the click was directly on the overlay (not on the modal content)
		if (e.target.className === 'modal-overlay') {
			setModalVisibility(false);
		}
	};

	// Add function to toggle tools
	const handleToolToggle = (toolName) => {
		if (activeTool === toolName) {
			// Deactivate the current tool
			terrainBuilderRef.current?.activateTool(null);
			setActiveTool(null);
		} else {
			// Activate the requested tool
			const success = terrainBuilderRef.current?.activateTool(toolName);
			if (success) {
				setActiveTool(toolName);
				
				// Special handling for wall tool to ensure it has undoRedoManager
				if (toolName === "wall" && undoRedoManager) {
					console.log("ToolBar: Ensuring WallTool has undoRedoManager reference");
					
					// Get the tool and update its undoRedoManager reference
					const wallTool = terrainBuilderRef.current?.toolManagerRef?.current?.tools?.["wall"];
					if (wallTool) {
						wallTool.undoRedoManager = undoRedoManager;
						console.log("ToolBar: Updated WallTool undoRedoManager reference",
							undoRedoManager && 'current' in undoRedoManager ? "(is ref)" : "(is direct)");
					}
				}
			}
		}
	};

	// Update handleModeChange to deactivate tools when switching modes
	const handleModeChangeWithToolReset = (newMode) => {
		// Deactivate any active tool
		if (activeTool) {
			terrainBuilderRef.current?.activateTool(null);
			setActiveTool(null);
		}
		
		// Call the original handleModeChange function
		handleModeChange(newMode);
	};

	return (
		<>
			<div className="controls-container">
				<div className="control-group contol-group-start">
					<div className="control-button-wrapper">
						<Tooltip text="Import just the map file">
							<button
								onClick={() => document.getElementById("mapFileInput").click()}
								className="control-button import-export-button">
								Import
							</button>
							<input
								id="mapFileInput"
								type="file"
								accept=".json"
								onChange={onMapFileSelected}
								style={{ display: "none" }}
							/>
						</Tooltip>
						{!DISABLE_ASSET_PACK_IMPORT_EXPORT && (
							<Tooltip text="Import complete asset pack (includes map and textures)">
								<button
									onClick={() => document.getElementById("assetPackInput").click()}
									className="control-button import-export-button">
									Asset Pack
								</button>
								<input
									id="assetPackInput"
									type="file"
									accept=".zip"
									style={{ display: "none" }}
								/>
							</Tooltip>
						)}
						{!DISABLE_ASSET_PACK_IMPORT_EXPORT && (
							<Tooltip text="Export map and assets as a complete package">
								<button
									className="control-button import-export-button">
									Asset Pack
								</button>
							</Tooltip>
						)}
						<Tooltip text="Export just the map file">
							<button
								onClick={() => handleExportMap()}
								className="control-button import-export-button">
								Export
							</button>
						</Tooltip>
					</div>
					<div className="control-label">Import/Export Map</div>
				</div>

				<div className="control-group">
					<div className="control-button-wrapper">
						<Tooltip text="Add blocks">
							<button
								onClick={() => handleModeChangeWithToolReset("add")}
								className={`control-button ${mode === "add" ? "selected" : ""}`}>
								<FaPlus />
							</button>
						</Tooltip>
						<Tooltip text="Remove blocks">
							<button
								onClick={() => handleModeChangeWithToolReset("remove")}
								className={`control-button ${mode === "remove" ? "selected" : ""}`}>
								<FaMinus />
							</button>
						</Tooltip>
						<Tooltip text={axisLockEnabled ? "Disable axis lock" : "Enable axis lock (Not currently working)"}>
							<button
								onClick={() => setAxisLockEnabled(!axisLockEnabled)}
								className={`control-button ${axisLockEnabled ? "selected" : ""}`}>
								{axisLockEnabled ? <FaLock /> : <FaLockOpen />}
							</button>
						</Tooltip>
						
						<Tooltip text="Undo (Ctrl+Z)">
							<button
								onClick={() => undoRedoManager?.current?.handleUndo()}
								className={`control-button ${!canUndo ? 'disabled' : ''}`}
								disabled={!canUndo}>
								<FaUndo />
							</button>
						</Tooltip>
						<Tooltip text="Redo (Ctrl+Y)">
							<button
								onClick={() => undoRedoManager?.current?.handleRedo()}
								className={`control-button ${!canRedo ? 'disabled' : ''}`}
								disabled={!canRedo}>
								<FaRedo />
							</button>
						</Tooltip>
						<div className="control-divider-vertical"></div>
						<Tooltip text="Single block placement">
							<button
								onClick={() => setPlacementSize("single")}
								className={`control-button ${placementSize === "single" ? "selected" : ""}`}>
								<FaCircle style={{ width: "5px", height: "5px" }} />
							</button>
						</Tooltip>
						<div className="control-divider-vertical"></div>
						<Tooltip text="Brush Tool - Click to place/erase blocks. Press 1/2 to adjust size. Press 3 to toggle shape (square/circle). Press 4 to toggle flat/3D mode. Hold Ctrl to erase.">
							<button
								onClick={() => {
									handleToolToggle("brush");
									setPlacementSize("single");
								}}
								className={`control-button ${activeTool === "brush" ? "selected" : ""}`}>
								<FaPaintBrush />
							</button>
						</Tooltip>
						<Tooltip text="Wall Tool - Click to place wall start, click again to place. Hold Ctrl to erase. Press 1 and 2 to adjust height. q cancels">
							<button
								onClick={() => {
									handleToolToggle("wall");
									setPlacementSize("single");
								}}
								className={`control-button ${activeTool === "wall" ? "selected" : ""}`}>
								<FaDrawPolygon />
							</button>
						</Tooltip>
						<Tooltip text="Ground Tool - Click to start, click again to place a flat ground area. Use 1 | 2 to adjust height. Use 5 | 6 to change number of sides (4-8). Hold Ctrl to erase. Press Q to cancel.">
							<button
								onClick={() => {
									handleToolToggle("ground");
									setPlacementSize("single");
								}}
								className={`control-button ${activeTool === "ground" ? "selected" : ""}`}>
								<FaSquare />
							</button>
						</Tooltip>
						
						<Tooltip text="Pipe Tool - Click to start, click again to place hollow pipe-like structures. Use 1 | 2 to adjust height. Use 3 | 4 to adjust edge depth. Use 5 | 6 to change number of sides (4-8). Hold Ctrl to erase. Press Q to cancel.">
							<button
								onClick={() => {
									handleToolToggle("pipe");
									setPlacementSize("single");
								}}
								className={`control-button ${activeTool === "pipe" ? "selected" : ""}`}>
								<FaBorderAll />
							</button>
						</Tooltip>
						
					</div>
					<div className="control-label">Placement Tools</div>
					
				</div>
				<div className="control-group">
					
					<div className="control-button-wrapper">
						<Tooltip text="Generate solid cube">
							<button
								onClick={() => setShowDimensionsModal(true)}
								className="control-button">
								<FaCube />
							</button>
						</Tooltip>
						<Tooltip text="Generate wall of Blocks">
							<button
								onClick={() => setShowBorderModal(true)}
								className="control-button">
								<FaBorderStyle />
							</button>
						</Tooltip>
						<Tooltip text="Generate terrain">
							<button
								onClick={() => setShowTerrainModal(true)}
								className="control-button">
								<FaMountain />
							</button>
						</Tooltip>
					</div>
					<div className="control-label">Shape Tools</div>
				</div>

				<div className="control-group">
					<div className="control-button-wrapper">
						<Tooltip text="Change grid size">
							<button
								onClick={() => setShowGridSizeModal(true)}
								className="control-button">
								<FaExpand />
							</button>
						</Tooltip>
						<Tooltip text="Clear entire map">
							<button
								onClick={handleClearMap}
								className="control-button">
								<FaTrash />
							</button>
						</Tooltip>
						<Tooltip text="Import Minecraft Map">
							<button
								onClick={() => setShowMinecraftImportModal(true)}
								className="control-button">
								<FaCubes />
							</button>
						</Tooltip>
						<Tooltip text="Generate world from seed">
							<button
								onClick={() => {
									handleToolToggle("seed");
									setPlacementSize("single");
								}}
								className={`control-button ${activeTool === "seed" ? "selected" : ""}`}>
								<FaSeedling />
							</button>
						</Tooltip>
					</div>
					<div className="control-label">Map Tools</div>
				</div>

				<div className="control-group contol-group-end">
					
					<div className="control-button-wrapper">
					<Tooltip text="Save terrain (Ctrl+S)">
						<button
							onClick={() => {
							// Use the setIsSaving prop here
							setIsSaving(true);
							// Then call the actual save function
							if (terrainBuilderRef.current) {
								terrainBuilderRef.current.saveTerrainManually();
							}
							// Set a fallback timer to clear the saving state if something goes wrong
							setTimeout(() => setIsSaving(false), 5000);
							}}
							className="control-button"
						>
							<FaSave />
						</button>
					</Tooltip>
					</div>
					<div className="control-label">Save</div>
				</div>
			</div>

			{showDimensionsModal && (
				<div className="modal-overlay" onClick={(e) => handleModalOverlayClick(e, setShowDimensionsModal)}>
					<div className="modal-content">
						<div className="modal-image-container">
							<img src="./assets/ui/images/generate_cube.png" alt="Cube Example" className="modal-image" />
						</div>
						<h3 className="modal-title">Generate Area of Blocks</h3>
						<p className="modal-description">Generate a large area of blocks. Enter the dimensions to define the size of the shape. The currently selected block will be used.</p>
						<div className="modal-input">
							<label>Width: </label>
							<input
								type="number"
								value={dimensions.width}
								onChange={(e) =>
									setDimensions({
										...dimensions,
										width: parseInt(e.target.value),
									})
								}
								min="1"
							/>
						</div>
						<div className="modal-input">
							<label>Length: </label>
							<input
								type="number"
								value={dimensions.length}
								onChange={(e) =>
									setDimensions({
										...dimensions,
										length: parseInt(e.target.value),
									})
								}
								min="1"
							/>
						</div>
						<div className="modal-input">
							<label>Height: </label>
							<input
								type="number"
								value={dimensions.height}
								onChange={(e) =>
									setDimensions({
										...dimensions,
										height: parseInt(e.target.value),
									})
								}
								min="1"
							/>
						</div>
						<div className="modal-buttons">
							<button
								className="menu-button"
								onClick={() => {
									handleGenerateBlocks();
								}}>
								Generate
							</button>
							<button
								className="menu-button"
								onClick={() => setShowDimensionsModal(false)}>
								Cancel
							</button>
						</div>
					</div>
				</div>
			)}

			{showGridSizeModal && (
				<div className="modal-overlay" onClick={(e) => handleModalOverlayClick(e, setShowGridSizeModal)}>
					<div className="modal-content">
						<h3 className="modal-title">Change Grid Size</h3>
						<p className="modal-description">Adjust the size of the building grid. This affects the visible grid and the area where you can place blocks.</p>
						<div className="modal-input">
							<label>New Grid Size (10-500): </label>
							<input
								type="number"
								value={newGridSize}
								onChange={(e) => setNewGridSize(e.target.value)}
								min="10"
								max="500"
							/>
						</div>
						<div className="modal-buttons">
							<button
								className="menu-button"
								onClick={() => applyNewGridSize(newGridSize)}>
								Apply
							</button>
							<button
								className="menu-button"
								onClick={() => setShowGridSizeModal(false)}>
								Cancel
							</button>
						</div>
					</div>
				</div>
			)}

			{showBorderModal && (
				<div className="modal-overlay" onClick={(e) => handleModalOverlayClick(e, setShowBorderModal)}>
					<div className="modal-content">
						<div className="modal-image-container">
							<img src="./assets/ui/images/boarder_of_bricks.png" alt="Border Example" className="modal-image" />
						</div>
						<h3 className="modal-title">Generate Wall Blocks (Boarder)</h3>
						<p className="modal-description">Generate a boarder of blocks. Enter the dimensions to define the size of the shape. The currently selected block will be used.</p>
						<div className="modal-input">
							<label>Width: </label>
							<input
								type="number"
								value={borderDimensions.width}
								onChange={(e) =>
									setBorderDimensions({
										...borderDimensions,
										width: parseInt(e.target.value),
									})
								}
								min="1"
							/>
						</div>
						<div className="modal-input">
							<label>Length: </label>
							<input
								type="number"
								value={borderDimensions.length}
								onChange={(e) =>
									setBorderDimensions({
										...borderDimensions,
										length: parseInt(e.target.value),
									})
								}
								min="1"
							/>
						</div>
						<div className="modal-input">
							<label>Height: </label>
							<input
								type="number"
								value={borderDimensions.height}
								onChange={(e) =>
									setBorderDimensions({
										...borderDimensions,
										height: parseInt(e.target.value),
									})
								}
								min="1"
							/>
						</div>
						<div className="modal-buttons">
							<button
								className="menu-button"
								onClick={() => {
									handleGenerateBorder();
								}}>
								Generate
							</button>
							<button
								className="menu-button"
								onClick={() => setShowBorderModal(false)}>
								Cancel
							</button>
						</div>
					</div>
				</div>
			)}

			{showTerrainModal && (
				<div className="modal-overlay" onClick={(e) => handleModalOverlayClick(e, setShowTerrainModal)}>
					<div className="modal-content">
						<div className="modal-image-container">
							<img src="./assets/ui/images/generate_terrain.png" alt="Terrain Example" className="modal-image" />
						</div>
						<h3 className="modal-title">Generate Terrain</h3>
						<p className="modal-description">Generate natural-looking terrain with mountains and valleys. Adjust the slider from roughest terrain (left) to smoothest terrain (right).</p>
						<div className="modal-input">
							<label>Width: </label>
							<input
								type="number"
								value={terrainSettings.width}
								onChange={(e) =>
									setTerrainSettings({
										...terrainSettings,
										width: Math.max(1, parseInt(e.target.value)),
									})
								}
								min="1"
							/>
						</div>
						<div className="modal-input">
							<label>Length: </label>
							<input
								type="number"
								value={terrainSettings.length}
								onChange={(e) =>
									setTerrainSettings({
										...terrainSettings,
										length: Math.max(1, parseInt(e.target.value)),
									})
								}
								min="1"
							/>
						</div>
						<div className="modal-input">
							<label>Max Height: </label>
							<input
								type="number"
								value={terrainSettings.height}
								onChange={(e) =>
									setTerrainSettings({
										...terrainSettings,
										height: Math.max(1, parseInt(e.target.value)),
									})
								}
								min="1"
							/>
						</div>
						<div className="modal-input">
							<label style={{ marginBottom: "5px" }}>Roughness: </label>
							<div style={{ display: "flex", alignItems: "center", gap: "10px" }}>
								<span>Smooth</span>
								<input
									type="range"
									value={terrainSettings.roughness}
									onChange={(e) =>
										setTerrainSettings({
											...terrainSettings,
											roughness: parseInt(e.target.value),
										})
									}
									min="20"
									max="100"
								/>
								<span>Rough</span>
							</div>
						</div>
						<div className="checkbox-input-wrapper">
							<label>Clear existing map:</label>
							<input
								type="checkbox"
								checked={terrainSettings.clearMap}
								onChange={(e) =>
									setTerrainSettings({
										...terrainSettings,
										clearMap: e.target.checked,
									})
								}
							/>
						</div>
						<div className="modal-buttons">
							<button
								className="menu-button"
								onClick={() => {
									generateTerrain();
								}}>
								Generate
							</button>
							<button
								className="menu-button"
								onClick={() => setShowTerrainModal(false)}>
								Cancel
							</button>
						</div>
					</div>
				</div>
			)}

			{showMinecraftImportModal && (
				<MinecraftImportWizard
					isOpen={showMinecraftImportModal}
					onClose={() => setShowMinecraftImportModal(false)}
					onComplete={(result) => {
						if (result && result.success) {
							console.log('Minecraft map imported successfully:', result);
							// The wizard already updates the terrain
						}
						setShowMinecraftImportModal(false);
					}}
					terrainBuilderRef={terrainBuilderRef}
				/>
			)}
		</>
	);
>>>>>>> 8f1d8762
};

export default ToolBar;<|MERGE_RESOLUTION|>--- conflicted
+++ resolved
@@ -1,6 +1,5 @@
 import React, { useState, useEffect } from "react";
 import {
-<<<<<<< HEAD
     FaPlus,
     FaMinus,
     FaLock,
@@ -21,35 +20,12 @@
     FaBorderAll,
     FaSeedling,
     FaRobot,
+    FaSave,
 } from "react-icons/fa";
-=======
-	FaPlus,
-	FaMinus,
-	FaLock,
-	FaLockOpen,
-	FaUndo,
-	FaRedo,
-	FaCircle,
-	FaPaintBrush,
-	FaDrawPolygon,
-	FaSquare,
-	FaCube,
-	FaBorderStyle,
-	FaMountain,
-	FaExpand,
-	FaTrash,
-	FaCubes,
-	FaDatabase,
-	FaBorderAll,
-	FaSeedling,
-	FaSave
-} from 'react-icons/fa';
->>>>>>> 8f1d8762
 import Tooltip from "../components/Tooltip";
 import { DatabaseManager, STORES } from "../DatabaseManager";
 import "../../css/ToolBar.css";
 import { generatePerlinNoise } from "perlin-noise";
-<<<<<<< HEAD
 import {
     exportMapFile,
     exportFullAssetPack,
@@ -72,6 +48,7 @@
     environmentBuilderRef,
     toggleAIAssistant,
     isAIAssistantVisible,
+    setIsSaving,
 }) => {
     const [newGridSize, setNewGridSize] = useState(100);
     const [showDimensionsModal, setShowDimensionsModal] = useState(false);
@@ -754,7 +731,7 @@
                     <div className="control-label">Shape Tools</div>
                 </div>
 
-                <div className="control-group contol-group-end">
+                <div className="control-group">
                     <div className="control-button-wrapper">
                         <Tooltip text="Change grid size">
                             <button
@@ -813,6 +790,28 @@
                         </Tooltip>
                     </div>
                     <div className="control-label">Map Tools</div>
+                </div>
+                <div className="control-group contol-group-end">
+                    <div className="control-button-wrapper">
+                        <Tooltip text="Save terrain (Ctrl+S)">
+                            <button
+                                onClick={() => {
+                                    // Use the setIsSaving prop here
+                                    setIsSaving(true);
+                                    // Then call the actual save function
+                                    if (terrainBuilderRef.current) {
+                                        terrainBuilderRef.current.saveTerrainManually();
+                                    }
+                                    // Set a fallback timer to clear the saving state if something goes wrong
+                                    setTimeout(() => setIsSaving(false), 5000);
+                                }}
+                                className="control-button"
+                            >
+                                <FaSave />
+                            </button>
+                        </Tooltip>
+                    </div>
+                    <div className="control-label">Save</div>
                 </div>
             </div>
 
@@ -1177,923 +1176,6 @@
             )}
         </>
     );
-=======
-import { 
-	exportMapFile,
-	exportFullAssetPack, 
-	importMap,
-	importAssetPack
-} from '../ImportExport';
-import { DISABLE_ASSET_PACK_IMPORT_EXPORT } from '../Constants';
-import MinecraftImportWizard from './MinecraftImportWizard';
-const ToolBar = ({ terrainBuilderRef, mode, handleModeChange, axisLockEnabled, setAxisLockEnabled, placementSize, setPlacementSize, setGridSize, undoRedoManager, currentBlockType, environmentBuilderRef, setIsSaving }) => {
-	const [newGridSize, setNewGridSize] = useState(100);
-	const [showDimensionsModal, setShowDimensionsModal] = useState(false);
-	const [dimensions, setDimensions] = useState({
-		width: 1,
-		length: 1,
-		height: 1,
-	});
-	const [showGridSizeModal, setShowGridSizeModal] = useState(false);
-	const [showBorderModal, setShowBorderModal] = useState(false);
-	const [borderDimensions, setBorderDimensions] = useState({
-		width: 1,
-		length: 1,
-		height: 1,
-	});
-	const [showTerrainModal, setShowTerrainModal] = useState(false);
-	const [terrainSettings, setTerrainSettings] = useState({
-		width: 32,
-		length: 32,
-		height: 16,
-		scale: 1,
-		roughness: 85,
-		clearMap: false,
-	});
-
-	// Add state for undo/redo button availability
-	const [canUndo, setCanUndo] = useState(true);
-	const [canRedo, setCanRedo] = useState(false);
-
-	// Add state for active tool tracking
-	const [activeTool, setActiveTool] = useState(null);
-
-	// Add state for Minecraft import modal
-	const [showMinecraftImportModal, setShowMinecraftImportModal] = useState(false);
-
-	let startPos = {
-		x: 0,
-		y: 0,
-		z: 0,
-	};
-
-	const handleGenerateBlocks = () => {
-
-		if(currentBlockType.id > 199)
-		{
-			alert("Not Compatible with Environment Objects... \n\nPlease select a block and try again!");
-			return;
-		}
-
-		const { width, length, height } = dimensions;
-		
-		// Validate dimensions
-		if (width <= 0 || length <= 0 || height <= 0) {
-			alert("Dimensions must be greater than 0");
-			return;
-		}
-
-		console.log("Generating blocks with dimensions:", { width, length, height });
-		console.log("Current block type:", currentBlockType);
-
-		// Get current terrain data directly from TerrainBuilder
-		const terrainData = terrainBuilderRef.current.getCurrentTerrainData();
-		
-		console.log("Initial terrain data count:", Object.keys(terrainData).length);
-
-		// Count how many blocks we're adding
-		let blocksAdded = 0;
-		startPos = {
-			x: -width / 2,
-			y: 0,
-			z: -length / 2,
-		};
-
-		for (let x = 0; x < width; x++) {
-			for (let y = 0; y < height; y++) {
-				for (let z = 0; z < length; z++) {
-					const position = {
-						x: startPos.x + x,
-						y: startPos.y + y,
-						z: startPos.z + z,
-					};
-
-					// Add block to terrain data
-					const key = `${position.x},${position.y},${position.z}`;
-					terrainData[key] = currentBlockType.id;
-					blocksAdded++;
-				}
-			}
-		}
-
-		console.log(`Added ${blocksAdded} blocks to terrain data`);
-		console.log("Final terrain data count:", Object.keys(terrainData).length);
-		
-		// Update terrain directly in TerrainBuilder
-		console.log("Calling updateTerrainFromToolBar");
-		if (terrainBuilderRef.current) {
-			terrainBuilderRef.current.updateTerrainFromToolBar(terrainData);
-			console.log("updateTerrainFromToolBar called successfully");
-		} else {
-			console.error("terrainBuilderRef.current is null or undefined");
-		}
-		
-		setShowDimensionsModal(false);
-	};
-
-	const handleGenerateBorder = () => {
-
-		if(currentBlockType.id > 199)
-		{
-			alert("Not Compatible with Environment Objects... \n\nPlease select a block and try again!");
-			return;
-		}
-
-		const { width, length, height } = borderDimensions;
-
-		// Validate dimensions
-		if (width <= 0 || length <= 0 || height <= 0) {
-			alert("Border dimensions must be greater than 0");
-			return;
-		}
-
-		startPos = {
-			x: -width / 2,
-			y: 0,
-			z: -length / 2,
-		};
-
-		// Get current terrain data directly from TerrainBuilder
-		const terrainData = terrainBuilderRef.current.getCurrentTerrainData();
-
-		// Generate the border blocks
-		for (let x = 0; x < width; x++) {
-			for (let y = 0; y < height; y++) {
-				for (let z = 0; z < length; z++) {
-					// Only add blocks that form the outer shell
-					if (x === 0 || x === width - 1 || z === 0 || z === length - 1) {
-						// Add blocks for all Y positions on outer edges
-						const position = {
-							x: startPos.x + x,
-							y: startPos.y + y,
-							z: startPos.z + z,
-						};
-						const key = `${position.x},${position.y},${position.z}`;
-						terrainData[key] = currentBlockType.id;
-					}
-				}
-			}
-		}
-		
-		// Update terrain directly in TerrainBuilder
-		if (terrainBuilderRef.current) {
-			terrainBuilderRef.current.updateTerrainFromToolBar(terrainData);
-		}
-		
-		setShowBorderModal(false);
-	};
-
-	const handleClearMap = () => {
-		// Deactivate any active tool
-		if (activeTool) {
-			terrainBuilderRef.current?.activateTool(null);
-			setActiveTool(null);
-		}
-		
-		// Confirm before clearing
-		if (window.confirm("Are you sure you want to clear the map? This cannot be undone.")) {
-			terrainBuilderRef.current?.clearMap();
-		}
-	};
-
-	const generateTerrain = () => {
-
-		if(currentBlockType.id > 199)
-		{
-			alert("Not Compatible with Environment Objects... \n\nPlease select a block and try again!");
-			return;
-		}
-
-		// Get current terrain data or start with empty object if clearing map
-		let terrainData = terrainSettings.clearMap 
-			? {} 
-			: terrainBuilderRef.current.getCurrentTerrainData();
-		
-		const { width, length, height, roughness } = terrainSettings;
-		
-		// Generate base noise with fixed parameters
-		const baseNoiseMap = generatePerlinNoise(width, length, {
-			octaveCount: 4,
-			amplitude: 1,
-			persistence: 0.5,
-			scale: 0.1 // Base scale for all terrain types
-		});
-		
-		// Center the terrain around origin
-		const startX = -Math.floor(width / 2);
-		const startZ = -Math.floor(length / 2);
-		
-		// Calculate smoothing factor (0 = roughest, 1 = smoothest)
-		const smoothingFactor = roughness / 30; // Now 70 = smoothest (2.33), 100 = roughest (3.33)
-		
-		// Generate terrain based on noise
-		for (let x = 0; x < width; x++) {
-			for (let z = 0; z < length; z++) {
-				// Get base noise value (0-1)
-				const baseNoiseValue = baseNoiseMap[z * width + x];
-				
-				// Apply smoothing based on roughness setting
-				// For rough terrain: use the raw noise value with exaggeration
-				// For smooth terrain: apply averaging with neighbors
-				let finalNoiseValue;
-				
-				if (smoothingFactor > 3.0) {
-					// Roughest terrain - exaggerate the noise to create more dramatic peaks and valleys
-					finalNoiseValue = Math.pow(baseNoiseValue, 0.6);
-				} else if (smoothingFactor > 2.7) {
-					// Medium-rough terrain - slight exaggeration
-					finalNoiseValue = Math.pow(baseNoiseValue, 0.8);
-				} else if (smoothingFactor > 2.5) {
-					// Medium terrain - use raw noise
-					finalNoiseValue = baseNoiseValue;
-				} else {
-					// Smooth terrain - use neighborhood averaging
-					let neighborSum = 0;
-					let neighborCount = 0;
-					
-					// Sample neighboring points in a radius based on smoothness
-					// Smoother = larger radius
-					const radius = Math.floor(15 - smoothingFactor * 4);
-					for (let nx = Math.max(0, x-radius); nx <= Math.min(width-1, x+radius); nx++) {
-						for (let nz = Math.max(0, z-radius); nz <= Math.min(length-1, z+radius); nz++) {
-							// Weight by distance (closer points matter more)
-							const dist = Math.sqrt(Math.pow(nx-x, 2) + Math.pow(nz-z, 2));
-							if (dist <= radius) {
-								const weight = 1 - (dist / radius);
-								neighborSum += baseNoiseMap[nz * width + nx] * weight;
-								neighborCount += weight;
-							}
-						}
-					}
-					
-					// Create smooth terrain
-					finalNoiseValue = neighborSum / neighborCount;
-				}
-				
-				// FIX: Scale to desired height range (1 to max height)
-				// Map 0-1 to 1-height
-				const terrainHeight = Math.max(1, Math.floor(1 + finalNoiseValue * (height - 1)));
-				
-				// Place blocks from y=0 up to calculated height
-				for (let y = 0; y < terrainHeight; y++) {
-					const worldX = startX + x;
-					const worldZ = startZ + z;
-					
-					const key = `${worldX},${y},${worldZ}`;
-					
-					// Use current block type for all blocks
-					terrainData[key] = currentBlockType.id;
-				}
-			}
-		}
-		
-		console.log(`Generated terrain: ${width}x${length} with height range 1-${height}, roughness: ${roughness}`);
-		
-		// Update terrain directly in TerrainBuilder
-		if (terrainBuilderRef.current) {
-			terrainBuilderRef.current.updateTerrainFromToolBar(terrainData);
-		}
-		
-		setShowTerrainModal(false);
-	};
-
-	const handleExportMap = () => {
-		try {
-			exportMapFile(terrainBuilderRef);
-		} catch (error) {
-			console.error("Error exporting map:", error);
-			alert("Error exporting map. Please try again.");
-		}
-	};
-  
-
-	const applyNewGridSize = async (newGridSize) => {
-		if (newGridSize > 10) {
-			// Update App.js state with new grid size
-			setGridSize(newGridSize);
-
-			// Use TerrainBuilder's updateGridSize method to ensure consistent behavior
-			// This will also update localStorage internally
-			if (terrainBuilderRef.current && terrainBuilderRef.current.updateGridSize) {
-				console.log(`ToolBar: Updating grid size to ${newGridSize} via terrainBuilderRef`);
-				terrainBuilderRef.current.updateGridSize(newGridSize);
-			} else {
-				// Fallback if the method is not available
-				console.warn("TerrainBuilder updateGridSize method not available, using fallback");
-				localStorage.setItem("gridSize", newGridSize.toString());
-			}
-
-			setShowGridSizeModal(false);
-		} else {
-			alert("Grid size must be greater than 10");
-		}
-	};
-
-	// Add effect to check undo/redo availability
-	useEffect(() => {
-		const checkUndoRedoAvailability = async () => {
-			const undoStates = await DatabaseManager.getData(STORES.UNDO, 'states') || [];
-			const redoStates = await DatabaseManager.getData(STORES.REDO, 'states') || [];
-			setCanUndo(undoStates.length > 0);
-			setCanRedo(redoStates.length > 0);
-		};
-		
-		checkUndoRedoAvailability();
-		// Set up an interval to check periodically
-		const interval = setInterval(checkUndoRedoAvailability, 1000);
-		return () => clearInterval(interval);
-	}, []);
-
-	// Add console logs to debug import handlers
-	const onMapFileSelected = (event) => {
-		console.log("Map file selected:", event.target.files[0]);
-		if (event.target.files && event.target.files[0]) {
-			// Import the file
-			importMap(event.target.files[0], terrainBuilderRef, environmentBuilderRef)
-				.then(() => {
-					// Reset the file input value after successful import
-					// This allows the same file to be imported again
-					event.target.value = '';
-					console.log("Reset file input after successful import");
-				})
-				.catch((error) => {
-					// Also reset on error to allow retry
-					event.target.value = '';
-					console.error("Error during import:", error);
-				});
-		}
-	};
-
-	// Add a handler for modal overlay clicks
-	const handleModalOverlayClick = (e, setModalVisibility) => {
-		// Only close if the click was directly on the overlay (not on the modal content)
-		if (e.target.className === 'modal-overlay') {
-			setModalVisibility(false);
-		}
-	};
-
-	// Add function to toggle tools
-	const handleToolToggle = (toolName) => {
-		if (activeTool === toolName) {
-			// Deactivate the current tool
-			terrainBuilderRef.current?.activateTool(null);
-			setActiveTool(null);
-		} else {
-			// Activate the requested tool
-			const success = terrainBuilderRef.current?.activateTool(toolName);
-			if (success) {
-				setActiveTool(toolName);
-				
-				// Special handling for wall tool to ensure it has undoRedoManager
-				if (toolName === "wall" && undoRedoManager) {
-					console.log("ToolBar: Ensuring WallTool has undoRedoManager reference");
-					
-					// Get the tool and update its undoRedoManager reference
-					const wallTool = terrainBuilderRef.current?.toolManagerRef?.current?.tools?.["wall"];
-					if (wallTool) {
-						wallTool.undoRedoManager = undoRedoManager;
-						console.log("ToolBar: Updated WallTool undoRedoManager reference",
-							undoRedoManager && 'current' in undoRedoManager ? "(is ref)" : "(is direct)");
-					}
-				}
-			}
-		}
-	};
-
-	// Update handleModeChange to deactivate tools when switching modes
-	const handleModeChangeWithToolReset = (newMode) => {
-		// Deactivate any active tool
-		if (activeTool) {
-			terrainBuilderRef.current?.activateTool(null);
-			setActiveTool(null);
-		}
-		
-		// Call the original handleModeChange function
-		handleModeChange(newMode);
-	};
-
-	return (
-		<>
-			<div className="controls-container">
-				<div className="control-group contol-group-start">
-					<div className="control-button-wrapper">
-						<Tooltip text="Import just the map file">
-							<button
-								onClick={() => document.getElementById("mapFileInput").click()}
-								className="control-button import-export-button">
-								Import
-							</button>
-							<input
-								id="mapFileInput"
-								type="file"
-								accept=".json"
-								onChange={onMapFileSelected}
-								style={{ display: "none" }}
-							/>
-						</Tooltip>
-						{!DISABLE_ASSET_PACK_IMPORT_EXPORT && (
-							<Tooltip text="Import complete asset pack (includes map and textures)">
-								<button
-									onClick={() => document.getElementById("assetPackInput").click()}
-									className="control-button import-export-button">
-									Asset Pack
-								</button>
-								<input
-									id="assetPackInput"
-									type="file"
-									accept=".zip"
-									style={{ display: "none" }}
-								/>
-							</Tooltip>
-						)}
-						{!DISABLE_ASSET_PACK_IMPORT_EXPORT && (
-							<Tooltip text="Export map and assets as a complete package">
-								<button
-									className="control-button import-export-button">
-									Asset Pack
-								</button>
-							</Tooltip>
-						)}
-						<Tooltip text="Export just the map file">
-							<button
-								onClick={() => handleExportMap()}
-								className="control-button import-export-button">
-								Export
-							</button>
-						</Tooltip>
-					</div>
-					<div className="control-label">Import/Export Map</div>
-				</div>
-
-				<div className="control-group">
-					<div className="control-button-wrapper">
-						<Tooltip text="Add blocks">
-							<button
-								onClick={() => handleModeChangeWithToolReset("add")}
-								className={`control-button ${mode === "add" ? "selected" : ""}`}>
-								<FaPlus />
-							</button>
-						</Tooltip>
-						<Tooltip text="Remove blocks">
-							<button
-								onClick={() => handleModeChangeWithToolReset("remove")}
-								className={`control-button ${mode === "remove" ? "selected" : ""}`}>
-								<FaMinus />
-							</button>
-						</Tooltip>
-						<Tooltip text={axisLockEnabled ? "Disable axis lock" : "Enable axis lock (Not currently working)"}>
-							<button
-								onClick={() => setAxisLockEnabled(!axisLockEnabled)}
-								className={`control-button ${axisLockEnabled ? "selected" : ""}`}>
-								{axisLockEnabled ? <FaLock /> : <FaLockOpen />}
-							</button>
-						</Tooltip>
-						
-						<Tooltip text="Undo (Ctrl+Z)">
-							<button
-								onClick={() => undoRedoManager?.current?.handleUndo()}
-								className={`control-button ${!canUndo ? 'disabled' : ''}`}
-								disabled={!canUndo}>
-								<FaUndo />
-							</button>
-						</Tooltip>
-						<Tooltip text="Redo (Ctrl+Y)">
-							<button
-								onClick={() => undoRedoManager?.current?.handleRedo()}
-								className={`control-button ${!canRedo ? 'disabled' : ''}`}
-								disabled={!canRedo}>
-								<FaRedo />
-							</button>
-						</Tooltip>
-						<div className="control-divider-vertical"></div>
-						<Tooltip text="Single block placement">
-							<button
-								onClick={() => setPlacementSize("single")}
-								className={`control-button ${placementSize === "single" ? "selected" : ""}`}>
-								<FaCircle style={{ width: "5px", height: "5px" }} />
-							</button>
-						</Tooltip>
-						<div className="control-divider-vertical"></div>
-						<Tooltip text="Brush Tool - Click to place/erase blocks. Press 1/2 to adjust size. Press 3 to toggle shape (square/circle). Press 4 to toggle flat/3D mode. Hold Ctrl to erase.">
-							<button
-								onClick={() => {
-									handleToolToggle("brush");
-									setPlacementSize("single");
-								}}
-								className={`control-button ${activeTool === "brush" ? "selected" : ""}`}>
-								<FaPaintBrush />
-							</button>
-						</Tooltip>
-						<Tooltip text="Wall Tool - Click to place wall start, click again to place. Hold Ctrl to erase. Press 1 and 2 to adjust height. q cancels">
-							<button
-								onClick={() => {
-									handleToolToggle("wall");
-									setPlacementSize("single");
-								}}
-								className={`control-button ${activeTool === "wall" ? "selected" : ""}`}>
-								<FaDrawPolygon />
-							</button>
-						</Tooltip>
-						<Tooltip text="Ground Tool - Click to start, click again to place a flat ground area. Use 1 | 2 to adjust height. Use 5 | 6 to change number of sides (4-8). Hold Ctrl to erase. Press Q to cancel.">
-							<button
-								onClick={() => {
-									handleToolToggle("ground");
-									setPlacementSize("single");
-								}}
-								className={`control-button ${activeTool === "ground" ? "selected" : ""}`}>
-								<FaSquare />
-							</button>
-						</Tooltip>
-						
-						<Tooltip text="Pipe Tool - Click to start, click again to place hollow pipe-like structures. Use 1 | 2 to adjust height. Use 3 | 4 to adjust edge depth. Use 5 | 6 to change number of sides (4-8). Hold Ctrl to erase. Press Q to cancel.">
-							<button
-								onClick={() => {
-									handleToolToggle("pipe");
-									setPlacementSize("single");
-								}}
-								className={`control-button ${activeTool === "pipe" ? "selected" : ""}`}>
-								<FaBorderAll />
-							</button>
-						</Tooltip>
-						
-					</div>
-					<div className="control-label">Placement Tools</div>
-					
-				</div>
-				<div className="control-group">
-					
-					<div className="control-button-wrapper">
-						<Tooltip text="Generate solid cube">
-							<button
-								onClick={() => setShowDimensionsModal(true)}
-								className="control-button">
-								<FaCube />
-							</button>
-						</Tooltip>
-						<Tooltip text="Generate wall of Blocks">
-							<button
-								onClick={() => setShowBorderModal(true)}
-								className="control-button">
-								<FaBorderStyle />
-							</button>
-						</Tooltip>
-						<Tooltip text="Generate terrain">
-							<button
-								onClick={() => setShowTerrainModal(true)}
-								className="control-button">
-								<FaMountain />
-							</button>
-						</Tooltip>
-					</div>
-					<div className="control-label">Shape Tools</div>
-				</div>
-
-				<div className="control-group">
-					<div className="control-button-wrapper">
-						<Tooltip text="Change grid size">
-							<button
-								onClick={() => setShowGridSizeModal(true)}
-								className="control-button">
-								<FaExpand />
-							</button>
-						</Tooltip>
-						<Tooltip text="Clear entire map">
-							<button
-								onClick={handleClearMap}
-								className="control-button">
-								<FaTrash />
-							</button>
-						</Tooltip>
-						<Tooltip text="Import Minecraft Map">
-							<button
-								onClick={() => setShowMinecraftImportModal(true)}
-								className="control-button">
-								<FaCubes />
-							</button>
-						</Tooltip>
-						<Tooltip text="Generate world from seed">
-							<button
-								onClick={() => {
-									handleToolToggle("seed");
-									setPlacementSize("single");
-								}}
-								className={`control-button ${activeTool === "seed" ? "selected" : ""}`}>
-								<FaSeedling />
-							</button>
-						</Tooltip>
-					</div>
-					<div className="control-label">Map Tools</div>
-				</div>
-
-				<div className="control-group contol-group-end">
-					
-					<div className="control-button-wrapper">
-					<Tooltip text="Save terrain (Ctrl+S)">
-						<button
-							onClick={() => {
-							// Use the setIsSaving prop here
-							setIsSaving(true);
-							// Then call the actual save function
-							if (terrainBuilderRef.current) {
-								terrainBuilderRef.current.saveTerrainManually();
-							}
-							// Set a fallback timer to clear the saving state if something goes wrong
-							setTimeout(() => setIsSaving(false), 5000);
-							}}
-							className="control-button"
-						>
-							<FaSave />
-						</button>
-					</Tooltip>
-					</div>
-					<div className="control-label">Save</div>
-				</div>
-			</div>
-
-			{showDimensionsModal && (
-				<div className="modal-overlay" onClick={(e) => handleModalOverlayClick(e, setShowDimensionsModal)}>
-					<div className="modal-content">
-						<div className="modal-image-container">
-							<img src="./assets/ui/images/generate_cube.png" alt="Cube Example" className="modal-image" />
-						</div>
-						<h3 className="modal-title">Generate Area of Blocks</h3>
-						<p className="modal-description">Generate a large area of blocks. Enter the dimensions to define the size of the shape. The currently selected block will be used.</p>
-						<div className="modal-input">
-							<label>Width: </label>
-							<input
-								type="number"
-								value={dimensions.width}
-								onChange={(e) =>
-									setDimensions({
-										...dimensions,
-										width: parseInt(e.target.value),
-									})
-								}
-								min="1"
-							/>
-						</div>
-						<div className="modal-input">
-							<label>Length: </label>
-							<input
-								type="number"
-								value={dimensions.length}
-								onChange={(e) =>
-									setDimensions({
-										...dimensions,
-										length: parseInt(e.target.value),
-									})
-								}
-								min="1"
-							/>
-						</div>
-						<div className="modal-input">
-							<label>Height: </label>
-							<input
-								type="number"
-								value={dimensions.height}
-								onChange={(e) =>
-									setDimensions({
-										...dimensions,
-										height: parseInt(e.target.value),
-									})
-								}
-								min="1"
-							/>
-						</div>
-						<div className="modal-buttons">
-							<button
-								className="menu-button"
-								onClick={() => {
-									handleGenerateBlocks();
-								}}>
-								Generate
-							</button>
-							<button
-								className="menu-button"
-								onClick={() => setShowDimensionsModal(false)}>
-								Cancel
-							</button>
-						</div>
-					</div>
-				</div>
-			)}
-
-			{showGridSizeModal && (
-				<div className="modal-overlay" onClick={(e) => handleModalOverlayClick(e, setShowGridSizeModal)}>
-					<div className="modal-content">
-						<h3 className="modal-title">Change Grid Size</h3>
-						<p className="modal-description">Adjust the size of the building grid. This affects the visible grid and the area where you can place blocks.</p>
-						<div className="modal-input">
-							<label>New Grid Size (10-500): </label>
-							<input
-								type="number"
-								value={newGridSize}
-								onChange={(e) => setNewGridSize(e.target.value)}
-								min="10"
-								max="500"
-							/>
-						</div>
-						<div className="modal-buttons">
-							<button
-								className="menu-button"
-								onClick={() => applyNewGridSize(newGridSize)}>
-								Apply
-							</button>
-							<button
-								className="menu-button"
-								onClick={() => setShowGridSizeModal(false)}>
-								Cancel
-							</button>
-						</div>
-					</div>
-				</div>
-			)}
-
-			{showBorderModal && (
-				<div className="modal-overlay" onClick={(e) => handleModalOverlayClick(e, setShowBorderModal)}>
-					<div className="modal-content">
-						<div className="modal-image-container">
-							<img src="./assets/ui/images/boarder_of_bricks.png" alt="Border Example" className="modal-image" />
-						</div>
-						<h3 className="modal-title">Generate Wall Blocks (Boarder)</h3>
-						<p className="modal-description">Generate a boarder of blocks. Enter the dimensions to define the size of the shape. The currently selected block will be used.</p>
-						<div className="modal-input">
-							<label>Width: </label>
-							<input
-								type="number"
-								value={borderDimensions.width}
-								onChange={(e) =>
-									setBorderDimensions({
-										...borderDimensions,
-										width: parseInt(e.target.value),
-									})
-								}
-								min="1"
-							/>
-						</div>
-						<div className="modal-input">
-							<label>Length: </label>
-							<input
-								type="number"
-								value={borderDimensions.length}
-								onChange={(e) =>
-									setBorderDimensions({
-										...borderDimensions,
-										length: parseInt(e.target.value),
-									})
-								}
-								min="1"
-							/>
-						</div>
-						<div className="modal-input">
-							<label>Height: </label>
-							<input
-								type="number"
-								value={borderDimensions.height}
-								onChange={(e) =>
-									setBorderDimensions({
-										...borderDimensions,
-										height: parseInt(e.target.value),
-									})
-								}
-								min="1"
-							/>
-						</div>
-						<div className="modal-buttons">
-							<button
-								className="menu-button"
-								onClick={() => {
-									handleGenerateBorder();
-								}}>
-								Generate
-							</button>
-							<button
-								className="menu-button"
-								onClick={() => setShowBorderModal(false)}>
-								Cancel
-							</button>
-						</div>
-					</div>
-				</div>
-			)}
-
-			{showTerrainModal && (
-				<div className="modal-overlay" onClick={(e) => handleModalOverlayClick(e, setShowTerrainModal)}>
-					<div className="modal-content">
-						<div className="modal-image-container">
-							<img src="./assets/ui/images/generate_terrain.png" alt="Terrain Example" className="modal-image" />
-						</div>
-						<h3 className="modal-title">Generate Terrain</h3>
-						<p className="modal-description">Generate natural-looking terrain with mountains and valleys. Adjust the slider from roughest terrain (left) to smoothest terrain (right).</p>
-						<div className="modal-input">
-							<label>Width: </label>
-							<input
-								type="number"
-								value={terrainSettings.width}
-								onChange={(e) =>
-									setTerrainSettings({
-										...terrainSettings,
-										width: Math.max(1, parseInt(e.target.value)),
-									})
-								}
-								min="1"
-							/>
-						</div>
-						<div className="modal-input">
-							<label>Length: </label>
-							<input
-								type="number"
-								value={terrainSettings.length}
-								onChange={(e) =>
-									setTerrainSettings({
-										...terrainSettings,
-										length: Math.max(1, parseInt(e.target.value)),
-									})
-								}
-								min="1"
-							/>
-						</div>
-						<div className="modal-input">
-							<label>Max Height: </label>
-							<input
-								type="number"
-								value={terrainSettings.height}
-								onChange={(e) =>
-									setTerrainSettings({
-										...terrainSettings,
-										height: Math.max(1, parseInt(e.target.value)),
-									})
-								}
-								min="1"
-							/>
-						</div>
-						<div className="modal-input">
-							<label style={{ marginBottom: "5px" }}>Roughness: </label>
-							<div style={{ display: "flex", alignItems: "center", gap: "10px" }}>
-								<span>Smooth</span>
-								<input
-									type="range"
-									value={terrainSettings.roughness}
-									onChange={(e) =>
-										setTerrainSettings({
-											...terrainSettings,
-											roughness: parseInt(e.target.value),
-										})
-									}
-									min="20"
-									max="100"
-								/>
-								<span>Rough</span>
-							</div>
-						</div>
-						<div className="checkbox-input-wrapper">
-							<label>Clear existing map:</label>
-							<input
-								type="checkbox"
-								checked={terrainSettings.clearMap}
-								onChange={(e) =>
-									setTerrainSettings({
-										...terrainSettings,
-										clearMap: e.target.checked,
-									})
-								}
-							/>
-						</div>
-						<div className="modal-buttons">
-							<button
-								className="menu-button"
-								onClick={() => {
-									generateTerrain();
-								}}>
-								Generate
-							</button>
-							<button
-								className="menu-button"
-								onClick={() => setShowTerrainModal(false)}>
-								Cancel
-							</button>
-						</div>
-					</div>
-				</div>
-			)}
-
-			{showMinecraftImportModal && (
-				<MinecraftImportWizard
-					isOpen={showMinecraftImportModal}
-					onClose={() => setShowMinecraftImportModal(false)}
-					onComplete={(result) => {
-						if (result && result.success) {
-							console.log('Minecraft map imported successfully:', result);
-							// The wizard already updates the terrain
-						}
-						setShowMinecraftImportModal(false);
-					}}
-					terrainBuilderRef={terrainBuilderRef}
-				/>
-			)}
-		</>
-	);
->>>>>>> 8f1d8762
 };
 
 export default ToolBar;