--- conflicted
+++ resolved
@@ -24,13 +24,9 @@
 import { DatabaseManager, STORES } from "../managers/DatabaseManager";
 import MinecraftImportWizard from "./MinecraftImportWizard";
 import Tooltip from "./Tooltip";
-<<<<<<< HEAD
-import { AxiomBlockRemapper } from "./AxiomBlockRemapper.jsx";
-import { getBlockTypes } from "../TerrainBuilder";
-=======
 import { getBlockTypes } from "../managers/BlockTypesManager";
 import "../../css/AxiomBlockRemapper.css";
->>>>>>> 65fc9939
+import { AxiomBlockRemapper } from "./AxiomBlockRemapper.jsx";
 
 // Enum to track which submenu is currently open
 enum SubMenuType {
@@ -95,14 +91,6 @@
 
     const [showMinecraftImportModal, setShowMinecraftImportModal] =
         useState(false);
-<<<<<<< HEAD
-    const [showBlockRemapperModal, setShowBlockRemapperModal] = useState(false);
-    const [remapperData, setRemapperData] = useState<{
-        blocks: string[];
-        blockCounts: { [key: string]: number };
-        idToNameMap: { [key: string]: string };
-    }>({ blocks: [], blockCounts: {}, idToNameMap: {} });
-=======
     const [showGlobalRemapModal, setShowGlobalRemapModal] = useState(false);
     const [usedBlockCounts, setUsedBlockCounts] = useState<Record<number, number>>({});
     const [globalRemapTargets, setGlobalRemapTargets] = useState<Record<number, number>>({});
@@ -116,7 +104,6 @@
             return [] as any[];
         }
     }, []);
->>>>>>> 65fc9939
     let startPos = {
         x: 0,
         y: 0,
@@ -459,249 +446,249 @@
         }
     };
 
-    const handleBlockRemapper = async () => {
-        if (!terrainBuilderRef?.current?.getCurrentTerrainData) {
-            console.error("TerrainBuilder reference not available for block remapping");
-            return;
-        }
-
-        const terrainData = terrainBuilderRef.current.getCurrentTerrainData();
-        if (!terrainData) {
-            alert("No terrain data available to remap.");
-            return;
-        }
-
-        // Force texture atlas rebuild to ensure all textures are loaded
-        try {
-            const { rebuildTextureAtlas } = await import("../chunks/TerrainBuilderIntegration");
-            await rebuildTextureAtlas();
-        } catch (error) {
-            console.warn("Could not rebuild texture atlas:", error);
-        }
-
-        // Get available block types to convert IDs to names
-        const blockTypes = getBlockTypes() || [];
-        const blockTypeMap = new Map();
-
-        // Ensure block types have proper texture data loaded
-        console.log("Block remapper: Starting texture data processing for", blockTypes.length, "block types");
-
-        try {
-            const BlockTypeRegistry = (await import("../blocks/BlockTypeRegistry")).default;
-            console.log("Block remapper: BlockTypeRegistry loaded successfully, instance:", !!BlockTypeRegistry?.instance);
-
-            let textureDataLoaded = 0;
-            let textureDataMissing = 0;
-
-            for (const blockType of blockTypes) {
-                if (blockType.id) {
-                    const blockTypeAny = blockType as any;
-                    const hasInitialTextures = !!(blockTypeAny.sideTextures || blockTypeAny.textureUri);
-
-                    console.log(`Block remapper: Processing block ${blockType.id} (${blockType.name}):`, {
-                        hasInitialSideTextures: !!blockTypeAny.sideTextures,
-                        hasInitialTextureUri: !!blockTypeAny.textureUri,
-                        sideTextureKeys: blockTypeAny.sideTextures ? Object.keys(blockTypeAny.sideTextures) : [],
-                        initialTextureUri: blockTypeAny.textureUri || "none"
-                    });
-
-                    // For blocks without proper texture data, try to get it from registry
-                    if (BlockTypeRegistry?.instance && (!blockTypeAny.sideTextures || !blockTypeAny.textureUri)) {
-                        try {
-                            const registryBlock = BlockTypeRegistry.instance.getBlockType(blockType.id);
-                            if (registryBlock) {
-                                const registryBlockAny = registryBlock as any;
-                                console.log(`Block remapper: Found registry data for block ${blockType.id}:`, {
-                                    registryHasSideTextures: !!registryBlockAny.sideTextures,
-                                    registryHasTextureUri: !!registryBlockAny.textureUri,
-                                    registrySideTextureKeys: registryBlockAny.sideTextures ? Object.keys(registryBlockAny.sideTextures) : [],
-                                    registryTextureUri: registryBlockAny.textureUri || "none"
-                                });
-
-                                // Copy over texture data from registry (using any type to avoid strict typing issues)
-                                if (registryBlockAny.sideTextures && !blockTypeAny.sideTextures) {
-                                    blockTypeAny.sideTextures = registryBlockAny.sideTextures;
-                                    console.log(`Block remapper: Copied sideTextures for block ${blockType.id}:`, Object.keys(blockTypeAny.sideTextures));
-                                }
-                                if (registryBlockAny.textureUri && !blockTypeAny.textureUri) {
-                                    blockTypeAny.textureUri = registryBlockAny.textureUri;
-                                    console.log(`Block remapper: Copied textureUri for block ${blockType.id}:`, blockTypeAny.textureUri);
-                                }
-
-                                textureDataLoaded++;
-                            } else {
-                                console.warn(`Block remapper: No registry data found for block ${blockType.id} (${blockType.name})`);
-                                textureDataMissing++;
-                            }
-                        } catch (registryError) {
-                            console.error(`Block remapper: Error loading registry data for block ${blockType.id}:`, registryError);
-                            textureDataMissing++;
-                        }
-                    }
-
-                    // Ensure multi-texture blocks have proper flags set
-                    if (blockTypeAny.sideTextures && Object.keys(blockTypeAny.sideTextures).length > 1) {
-                        blockTypeAny.isMultiTexture = true;
-                        console.log(`Block remapper: Marked block ${blockType.id} as multi-texture with ${Object.keys(blockTypeAny.sideTextures).length} faces`);
-                    }
-
-                    // Log final texture state
-                    console.log(`Block remapper: Final texture state for block ${blockType.id} (${blockType.name}):`, {
-                        hasSideTextures: !!blockTypeAny.sideTextures,
-                        hasTextureUri: !!blockTypeAny.textureUri,
-                        isMultiTexture: !!blockTypeAny.isMultiTexture,
-                        sideTextureKeys: blockTypeAny.sideTextures ? Object.keys(blockTypeAny.sideTextures) : [],
-                        textureUri: blockTypeAny.textureUri || "none"
-                    });
-
-                    blockTypeMap.set(blockType.id.toString(), blockType);
-                }
-            }
-
-            console.log(`Block remapper: Texture data loading complete - Loaded: ${textureDataLoaded}, Missing: ${textureDataMissing}`);
-        } catch (importError) {
-            console.error("Block remapper: Could not import BlockTypeRegistry:", importError);
-            // Fallback: just process blocks as-is
-            blockTypes.forEach(blockType => {
-                if (blockType.id) {
-                    const blockTypeAny = blockType as any;
-                    console.log(`Block remapper: Fallback processing for block ${blockType.id} (${blockType.name}):`, {
-                        hasSideTextures: !!blockTypeAny.sideTextures,
-                        hasTextureUri: !!blockTypeAny.textureUri,
-                        sideTextureKeys: blockTypeAny.sideTextures ? Object.keys(blockTypeAny.sideTextures) : []
-                    });
-
-                    // Ensure multi-texture blocks have proper flags set
-                    if (blockTypeAny.sideTextures && Object.keys(blockTypeAny.sideTextures).length > 1) {
-                        blockTypeAny.isMultiTexture = true;
-                        console.log(`Block remapper: Fallback marked block ${blockType.id} as multi-texture`);
-                    }
-                    blockTypeMap.set(blockType.id.toString(), blockType);
-                }
-            });
-        }
-
-        // Analyze terrain to get unique block types and counts
-        const blockCounts: { [key: string]: number } = {};
-        const blockTypesSet = new Set<string>();
-        const idToNameMap: { [key: string]: string } = {};
-
-        Object.values(terrainData).forEach((blockId) => {
-            const id = parseInt(blockId as string);
-            if (id && id > 0) {
-                const blockType = blockTypeMap.get(id.toString());
-                if (blockType && blockType.name) {
-                    // Use the exact name from the block registry to ensure texture matching
-                    const blockName = blockType.name;
-                    blockCounts[blockName] = (blockCounts[blockName] || 0) + 1;
-                    blockTypesSet.add(blockName);
-                    idToNameMap[id.toString()] = blockName;
-                } else {
-                    // Fallback for unknown blocks with proper texture fallback
-                    const fallbackName = `Unknown Block (ID: ${id})`;
-                    blockCounts[fallbackName] = (blockCounts[fallbackName] || 0) + 1;
-                    blockTypesSet.add(fallbackName);
-                    idToNameMap[id.toString()] = fallbackName;
-                }
-            }
-        });
-
-        const uniqueBlocks = Array.from(blockTypesSet);
-
-        if (uniqueBlocks.length === 0) {
-            alert("No blocks found in the terrain to remap.");
-            return;
-        }
-
-        console.log("Block remapper data:", { uniqueBlocks, blockCounts, idToNameMap });
-
-        setRemapperData({
-            blocks: uniqueBlocks,
-            blockCounts: blockCounts,
-            idToNameMap: idToNameMap
-        });
-
-        setShowBlockRemapperModal(true);
-    };
-
-    const handleBlockRemapperConfirm = (mappings) => {
-        if (!terrainBuilderRef?.current?.getCurrentTerrainData || !terrainBuilderRef?.current?.updateTerrainBlocks) {
-            console.error("TerrainBuilder reference not available for block remapping");
-            return;
-        }
-
-        const terrainData = terrainBuilderRef.current.getCurrentTerrainData();
-        if (!terrainData || Object.keys(terrainData).length === 0) {
-            alert("No terrain data available to remap.");
-            return;
-        }
-
-        // Get available block types for name-to-ID conversion
-        const blockTypes = getBlockTypes() || [];
-        const nameToIdMap = new Map();
-        blockTypes.forEach(blockType => {
-            if (blockType.id && blockType.name) {
-                nameToIdMap.set(blockType.name, blockType.id.toString());
-            }
-        });
-
-        // Create reverse mapping from ID to name for current blocks
-        const { idToNameMap } = remapperData;
-
-        let remappedCount = 0;
-        const addedBlocks: { [key: string]: string | number } = {};
-        const removedBlocks: { [key: string]: string | number } = {};
-
-        // Process each block in the terrain
-        Object.entries(terrainData).forEach(([posKey, currentBlockId]) => {
-            const blockIdStr = (currentBlockId as string | number).toString();
-            const currentBlockName = idToNameMap[blockIdStr];
-
-            if (!currentBlockName) return; // Skip if we can't find the block name
-
-            const mapping = mappings[currentBlockName];
-
-            if (mapping && mapping.action === "map" && mapping.id) {
-                // Convert target block ID/name to actual ID
-                let targetBlockId = mapping.id;
-
-                // If the mapping.id is actually a block name, convert it to ID
-                if (isNaN(parseInt(mapping.id))) {
-                    targetBlockId = nameToIdMap.get(mapping.id) || mapping.id;
-                }
-
-                if (targetBlockId && targetBlockId.toString() !== blockIdStr) {
-                    // Block needs to be remapped
-                    removedBlocks[posKey] = currentBlockId as string | number;
-                    addedBlocks[posKey] = targetBlockId;
-                    remappedCount++;
-                }
-            } else if (mapping && mapping.action === "skip") {
-                // Block should be removed
-                removedBlocks[posKey] = currentBlockId as string | number;
-                remappedCount++;
-            }
-            // If action is "entity" or no mapping, leave the block as is
-        });
-
-        if (remappedCount === 0) {
-            alert("No blocks were changed based on the provided mappings.");
-        } else {
-            try {
-                // Apply the block changes
-                terrainBuilderRef.current.updateTerrainBlocks(addedBlocks, removedBlocks, {
-                    syncPendingChanges: true
-                });
-
-                alert(`Block remapping completed! ${remappedCount} blocks were remapped.`);
-            } catch (error) {
-                console.error("Error applying block remapping:", error);
-                alert("An error occurred while remapping blocks. Check console for details.");
-            }
-        }
-
-        setShowBlockRemapperModal(false);
-    };
+    // const handleBlockRemapper = async () => {
+    //     if (!terrainBuilderRef?.current?.getCurrentTerrainData) {
+    //         console.error("TerrainBuilder reference not available for block remapping");
+    //         return;
+    //     }
+
+    //     const terrainData = terrainBuilderRef.current.getCurrentTerrainData();
+    //     if (!terrainData) {
+    //         alert("No terrain data available to remap.");
+    //         return;
+    //     }
+
+    //     // Force texture atlas rebuild to ensure all textures are loaded
+    //     try {
+    //         const { rebuildTextureAtlas } = await import("../chunks/TerrainBuilderIntegration");
+    //         await rebuildTextureAtlas();
+    //     } catch (error) {
+    //         console.warn("Could not rebuild texture atlas:", error);
+    //     }
+
+    //     // Get available block types to convert IDs to names
+    //     const blockTypes = getBlockTypes() || [];
+    //     const blockTypeMap = new Map();
+
+    //     // Ensure block types have proper texture data loaded
+    //     console.log("Block remapper: Starting texture data processing for", blockTypes.length, "block types");
+
+    //     try {
+    //         const BlockTypeRegistry = (await import("../blocks/BlockTypeRegistry")).default;
+    //         console.log("Block remapper: BlockTypeRegistry loaded successfully, instance:", !!BlockTypeRegistry?.instance);
+
+    //         let textureDataLoaded = 0;
+    //         let textureDataMissing = 0;
+
+    //         for (const blockType of blockTypes) {
+    //             if (blockType.id) {
+    //                 const blockTypeAny = blockType as any;
+    //                 const hasInitialTextures = !!(blockTypeAny.sideTextures || blockTypeAny.textureUri);
+
+    //                 console.log(`Block remapper: Processing block ${blockType.id} (${blockType.name}):`, {
+    //                     hasInitialSideTextures: !!blockTypeAny.sideTextures,
+    //                     hasInitialTextureUri: !!blockTypeAny.textureUri,
+    //                     sideTextureKeys: blockTypeAny.sideTextures ? Object.keys(blockTypeAny.sideTextures) : [],
+    //                     initialTextureUri: blockTypeAny.textureUri || "none"
+    //                 });
+
+    //                 // For blocks without proper texture data, try to get it from registry
+    //                 if (BlockTypeRegistry?.instance && (!blockTypeAny.sideTextures || !blockTypeAny.textureUri)) {
+    //                     try {
+    //                         const registryBlock = BlockTypeRegistry.instance.getBlockType(blockType.id);
+    //                         if (registryBlock) {
+    //                             const registryBlockAny = registryBlock as any;
+    //                             console.log(`Block remapper: Found registry data for block ${blockType.id}:`, {
+    //                                 registryHasSideTextures: !!registryBlockAny.sideTextures,
+    //                                 registryHasTextureUri: !!registryBlockAny.textureUri,
+    //                                 registrySideTextureKeys: registryBlockAny.sideTextures ? Object.keys(registryBlockAny.sideTextures) : [],
+    //                                 registryTextureUri: registryBlockAny.textureUri || "none"
+    //                             });
+
+    //                             // Copy over texture data from registry (using any type to avoid strict typing issues)
+    //                             if (registryBlockAny.sideTextures && !blockTypeAny.sideTextures) {
+    //                                 blockTypeAny.sideTextures = registryBlockAny.sideTextures;
+    //                                 console.log(`Block remapper: Copied sideTextures for block ${blockType.id}:`, Object.keys(blockTypeAny.sideTextures));
+    //                             }
+    //                             if (registryBlockAny.textureUri && !blockTypeAny.textureUri) {
+    //                                 blockTypeAny.textureUri = registryBlockAny.textureUri;
+    //                                 console.log(`Block remapper: Copied textureUri for block ${blockType.id}:`, blockTypeAny.textureUri);
+    //                             }
+
+    //                             textureDataLoaded++;
+    //                         } else {
+    //                             console.warn(`Block remapper: No registry data found for block ${blockType.id} (${blockType.name})`);
+    //                             textureDataMissing++;
+    //                         }
+    //                     } catch (registryError) {
+    //                         console.error(`Block remapper: Error loading registry data for block ${blockType.id}:`, registryError);
+    //                         textureDataMissing++;
+    //                     }
+    //                 }
+
+    //                 // Ensure multi-texture blocks have proper flags set
+    //                 if (blockTypeAny.sideTextures && Object.keys(blockTypeAny.sideTextures).length > 1) {
+    //                     blockTypeAny.isMultiTexture = true;
+    //                     console.log(`Block remapper: Marked block ${blockType.id} as multi-texture with ${Object.keys(blockTypeAny.sideTextures).length} faces`);
+    //                 }
+
+    //                 // Log final texture state
+    //                 console.log(`Block remapper: Final texture state for block ${blockType.id} (${blockType.name}):`, {
+    //                     hasSideTextures: !!blockTypeAny.sideTextures,
+    //                     hasTextureUri: !!blockTypeAny.textureUri,
+    //                     isMultiTexture: !!blockTypeAny.isMultiTexture,
+    //                     sideTextureKeys: blockTypeAny.sideTextures ? Object.keys(blockTypeAny.sideTextures) : [],
+    //                     textureUri: blockTypeAny.textureUri || "none"
+    //                 });
+
+    //                 blockTypeMap.set(blockType.id.toString(), blockType);
+    //             }
+    //         }
+
+    //         console.log(`Block remapper: Texture data loading complete - Loaded: ${textureDataLoaded}, Missing: ${textureDataMissing}`);
+    //     } catch (importError) {
+    //         console.error("Block remapper: Could not import BlockTypeRegistry:", importError);
+    //         // Fallback: just process blocks as-is
+    //         blockTypes.forEach(blockType => {
+    //             if (blockType.id) {
+    //                 const blockTypeAny = blockType as any;
+    //                 console.log(`Block remapper: Fallback processing for block ${blockType.id} (${blockType.name}):`, {
+    //                     hasSideTextures: !!blockTypeAny.sideTextures,
+    //                     hasTextureUri: !!blockTypeAny.textureUri,
+    //                     sideTextureKeys: blockTypeAny.sideTextures ? Object.keys(blockTypeAny.sideTextures) : []
+    //                 });
+
+    //                 // Ensure multi-texture blocks have proper flags set
+    //                 if (blockTypeAny.sideTextures && Object.keys(blockTypeAny.sideTextures).length > 1) {
+    //                     blockTypeAny.isMultiTexture = true;
+    //                     console.log(`Block remapper: Fallback marked block ${blockType.id} as multi-texture`);
+    //                 }
+    //                 blockTypeMap.set(blockType.id.toString(), blockType);
+    //             }
+    //         });
+    //     }
+
+    //     // Analyze terrain to get unique block types and counts
+    //     const blockCounts: { [key: string]: number } = {};
+    //     const blockTypesSet = new Set<string>();
+    //     const idToNameMap: { [key: string]: string } = {};
+
+    //     Object.values(terrainData).forEach((blockId) => {
+    //         const id = parseInt(blockId as string);
+    //         if (id && id > 0) {
+    //             const blockType = blockTypeMap.get(id.toString());
+    //             if (blockType && blockType.name) {
+    //                 // Use the exact name from the block registry to ensure texture matching
+    //                 const blockName = blockType.name;
+    //                 blockCounts[blockName] = (blockCounts[blockName] || 0) + 1;
+    //                 blockTypesSet.add(blockName);
+    //                 idToNameMap[id.toString()] = blockName;
+    //             } else {
+    //                 // Fallback for unknown blocks with proper texture fallback
+    //                 const fallbackName = `Unknown Block (ID: ${id})`;
+    //                 blockCounts[fallbackName] = (blockCounts[fallbackName] || 0) + 1;
+    //                 blockTypesSet.add(fallbackName);
+    //                 idToNameMap[id.toString()] = fallbackName;
+    //             }
+    //         }
+    //     });
+
+    //     const uniqueBlocks = Array.from(blockTypesSet);
+
+    //     if (uniqueBlocks.length === 0) {
+    //         alert("No blocks found in the terrain to remap.");
+    //         return;
+    //     }
+
+    //     console.log("Block remapper data:", { uniqueBlocks, blockCounts, idToNameMap });
+
+    //     setRemapperData({
+    //         blocks: uniqueBlocks,
+    //         blockCounts: blockCounts,
+    //         idToNameMap: idToNameMap
+    //     });
+
+    //     setShowBlockRemapperModal(true);
+    // };
+
+    // const handleBlockRemapperConfirm = (mappings) => {
+    //     if (!terrainBuilderRef?.current?.getCurrentTerrainData || !terrainBuilderRef?.current?.updateTerrainBlocks) {
+    //         console.error("TerrainBuilder reference not available for block remapping");
+    //         return;
+    //     }
+
+    //     const terrainData = terrainBuilderRef.current.getCurrentTerrainData();
+    //     if (!terrainData || Object.keys(terrainData).length === 0) {
+    //         alert("No terrain data available to remap.");
+    //         return;
+    //     }
+
+    //     // Get available block types for name-to-ID conversion
+    //     const blockTypes = getBlockTypes() || [];
+    //     const nameToIdMap = new Map();
+    //     blockTypes.forEach(blockType => {
+    //         if (blockType.id && blockType.name) {
+    //             nameToIdMap.set(blockType.name, blockType.id.toString());
+    //         }
+    //     });
+
+    //     // Create reverse mapping from ID to name for current blocks
+    //     const { idToNameMap } = remapperData;
+
+    //     let remappedCount = 0;
+    //     const addedBlocks: { [key: string]: string | number } = {};
+    //     const removedBlocks: { [key: string]: string | number } = {};
+
+    //     // Process each block in the terrain
+    //     Object.entries(terrainData).forEach(([posKey, currentBlockId]) => {
+    //         const blockIdStr = (currentBlockId as string | number).toString();
+    //         const currentBlockName = idToNameMap[blockIdStr];
+
+    //         if (!currentBlockName) return; // Skip if we can't find the block name
+
+    //         const mapping = mappings[currentBlockName];
+
+    //         if (mapping && mapping.action === "map" && mapping.id) {
+    //             // Convert target block ID/name to actual ID
+    //             let targetBlockId = mapping.id;
+
+    //             // If the mapping.id is actually a block name, convert it to ID
+    //             if (isNaN(parseInt(mapping.id))) {
+    //                 targetBlockId = nameToIdMap.get(mapping.id) || mapping.id;
+    //             }
+
+    //             if (targetBlockId && targetBlockId.toString() !== blockIdStr) {
+    //                 // Block needs to be remapped
+    //                 removedBlocks[posKey] = currentBlockId as string | number;
+    //                 addedBlocks[posKey] = targetBlockId;
+    //                 remappedCount++;
+    //             }
+    //         } else if (mapping && mapping.action === "skip") {
+    //             // Block should be removed
+    //             removedBlocks[posKey] = currentBlockId as string | number;
+    //             remappedCount++;
+    //         }
+    //         // If action is "entity" or no mapping, leave the block as is
+    //     });
+
+    //     if (remappedCount === 0) {
+    //         alert("No blocks were changed based on the provided mappings.");
+    //     } else {
+    //         try {
+    //             // Apply the block changes
+    //             terrainBuilderRef.current.updateTerrainBlocks(addedBlocks, removedBlocks, {
+    //                 syncPendingChanges: true
+    //             });
+
+    //             alert(`Block remapping completed! ${remappedCount} blocks were remapped.`);
+    //         } catch (error) {
+    //             console.error("Error applying block remapping:", error);
+    //             alert("An error occurred while remapping blocks. Check console for details.");
+    //         }
+    //     }
+
+    //     setShowBlockRemapperModal(false);
+    // };
 
     const handleRemoveHiddenBlocks = () => {
         if (!terrainBuilderRef?.current?.getCurrentTerrainData) {
@@ -1043,18 +1030,6 @@
                                             </svg>
                                         </button>
                                     </Tooltip>
-<<<<<<< HEAD
-                                    <Tooltip text="Remap All Blocks">
-                                        <button
-                                            className="w-fit flex items-center justify-center bg-black/60 text-[#F1F1F1] rounded-md px-2 py-1 border border-white/0 hover:border-white transition-opacity duration-200 cursor-pointer opacity-0 fade-up whitespace-nowrap"
-                                            style={{ animationDelay: '0.1s' }}
-                                            onClick={async () => {
-                                                await handleBlockRemapper();
-                                                setActiveSubmenu(SubMenuType.NONE); // Close submenu after selection
-                                            }}
-                                        >
-                                            Remap Blocks
-=======
                                     <Tooltip text="Global Remap (replace blocks across entire map)">
                                         <button
                                             className={`w-fit flex items-center justify-center bg-black/60 text-[#F1F1F1] rounded-md px-2 py-1 border border-white/0 hover:border-white transition-opacity duration-200 cursor-pointer opacity-0 fade-up ${showGlobalRemapModal ? 'bg-white/90 text-black' : ''}`}
@@ -1073,7 +1048,6 @@
                                                     </clipPath>
                                                 </defs>
                                             </svg>
->>>>>>> 65fc9939
                                         </button>
                                     </Tooltip>
                                 </div>
@@ -1643,15 +1617,6 @@
                     terrainBuilderRef={terrainBuilderRef}
                 />
             )}
-<<<<<<< HEAD
-            {showBlockRemapperModal && (
-                <AxiomBlockRemapper
-                    unmappedBlocks={remapperData.blocks}
-                    blockCounts={remapperData.blockCounts}
-                    onConfirmMappings={handleBlockRemapperConfirm}
-                    onCancel={() => setShowBlockRemapperModal(false)}
-                />
-=======
             {showGlobalRemapModal && (
                 <div
                     className="axiom-remapper-overlay"
@@ -1771,7 +1736,6 @@
                         </div>
                     </div>
                 </div>
->>>>>>> 65fc9939
             )}
         </>
     );
